# -*- coding: utf-8 -*-
require "jsduck/doc_formatter"
require "jsduck/relations"
require "jsduck/class"

describe JsDuck::DocFormatter do

  class ImageDirMock
    def get(filename)
      {:relative_path => filename}
    end
  end

<<<<<<< HEAD
  before do
    @formatter = JsDuck::DocFormatter.new(:img_tpl => '<img src="%u" alt="%a"/>')
    @formatter.class_context = "Context"
    @formatter.images = ImageDirMock.new
    @formatter.relations = JsDuck::Relations.new([
      JsDuck::Class.new({
        :name => "Context",
        :members => [
          {:tagname => :method, :name => "bar", :id => "method-bar"},
          {:tagname => :method, :name => "id", :id => "static-method-id",
            :static => true},
        ],
      }),
      JsDuck::Class.new({
        :name => 'Ext.Msg'
      }),
      JsDuck::Class.new({
        :name => "Foo",
        :members => [
          {:tagname => :cfg, :name => "bar", :id => "cfg-bar"},
          {:tagname => :method, :name => "id", :id => "static-method-id",
            :static => true},
          {:tagname => :method, :name => "privMeth", :id => "method-privMeth", :private => true},
        ],
        :alternateClassNames => ["FooBar"]
      }),
    ])
  end

=======
>>>>>>> 321539ee
  describe "#replace" do

    before do
      relations = JsDuck::Relations.new([
        JsDuck::Class.new({
          :name => "Context",
          :members => [
            {:tagname => :method, :name => "bar", :id => "method-bar"},
            {:tagname => :method, :name => "id", :id => "static-method-id",
              :meta => {:static => true}},
          ],
        }),
        JsDuck::Class.new({
          :name => 'Ext.Msg'
        }),
        JsDuck::Class.new({
          :name => "Foo",
          :members => [
            {:tagname => :cfg, :name => "bar", :id => "cfg-bar"},
            {:tagname => :method, :name => "id", :id => "static-method-id",
              :meta => {:static => true}},
            {:tagname => :method, :name => "privMeth", :id => "method-privMeth", :private => true},
          ],
          :alternateClassNames => ["FooBar"]
        }),
      ])
      @formatter = JsDuck::DocFormatter.new(relations, :img_tpl => '<img src="%u" alt="%a"/>')
      @formatter.class_context = "Context"
      @formatter.images = ImageDirMock.new
    end

    # {@link ...}

    it "replaces {@link Ext.Msg} with link to class" do
      @formatter.replace("Look at {@link Ext.Msg}").should ==
        'Look at <a href="Ext.Msg">Ext.Msg</a>'
    end

    it "replaces {@link Foo#bar} with link to class member" do
      @formatter.replace("Look at {@link Foo#bar}").should ==
        'Look at <a href="Foo#cfg-bar">Foo.bar</a>'
    end

    it "replaces {@link Foo#id} with link to static class member" do
      @formatter.replace("Look at {@link Foo#id}").should ==
        'Look at <a href="Foo#static-method-id">Foo.id</a>'
    end

    it "replaces {@link Foo#privMeth} with link to private class member" do
      @formatter.replace("Look at {@link Foo#privMeth}").should ==
        'Look at <a href="Foo#method-privMeth">Foo.privMeth</a>'
    end

    it "uses context to replace {@link #bar} with link to class member" do
      @formatter.replace("Look at {@link #bar}").should ==
        'Look at <a href="Context#method-bar">bar</a>'
    end

    it "uses context to replace {@link #id} with link to static class member" do
      @formatter.replace("Look at {@link #id}").should ==
        'Look at <a href="Context#static-method-id">id</a>'
    end

    it "allows use of custom link text" do
      @formatter.replace("Look at {@link Foo link text}").should ==
        'Look at <a href="Foo">link text</a>'
    end

    it "Links alternate classname to real classname" do
      @formatter.replace("Look at {@link FooBar}").should ==
        'Look at <a href="Foo">FooBar</a>'
    end

    it "leaves text without {@link...} untouched" do
      @formatter.replace("Look at {@me here} too").should ==
        'Look at {@me here} too'
    end

    it "ignores unfinished {@link tag" do
      @formatter.replace("unfinished {@link tag here").should ==
        'unfinished {@link tag here'
    end

    it "handles {@link} spanning multiple lines" do
      @formatter.replace("Look at {@link\nExt.Msg\nsome text}").should ==
        'Look at <a href="Ext.Msg">some text</a>'
    end

    it "handles {@link} with label spanning multiple lines" do
      @formatter.replace("Look at {@link Ext.Msg some\ntext}").should ==
        "Look at <a href=\"Ext.Msg\">some\ntext</a>"
    end

    it "escapes link text" do
      @formatter.replace('{@link Ext.Msg <bla>}').should ==
        '<a href="Ext.Msg">&lt;bla&gt;</a>'
    end

    # {@img ...}

    it "replaces {@img some/image.png Alt text} with <img> element" do
      @formatter.replace("Look at {@img some/image.png Alt text}").should ==
        'Look at <img src="some/image.png" alt="Alt text"/>'
    end

    it "replaces {@img some/image.png} with <img> element with empty alt tag" do
      @formatter.replace("Look at {@img some/image.png}").should ==
        'Look at <img src="some/image.png" alt=""/>'
    end

    it "escapes image alt text" do
      @formatter.replace('{@img some/image.png foo"bar}').should ==
        '<img src="some/image.png" alt="foo&quot;bar"/>'
    end

    # {@video ...}

    it "replaces {@video html5 some/url.mpeg Alt text} with HTML5 video element" do
      @formatter.replace("{@video html5 some/url.mpeg Alt text}").should ==
        '<video src="some/url.mpeg">Alt text</video>'
    end

    it "replaces {@video vimeo 123456 Alt text} with Vimeo video markup" do
      @formatter.replace("{@video vimeo 123456 Alt text}").should =~
        /<object.*123456.*object>/
    end
  end

  # auto-conversion of identifiable ClassNames to links
  describe "#replace auto-detect" do
    before do
      relations = JsDuck::Relations.new([
        JsDuck::Class.new({:name => 'Foo.Bar'}),
        JsDuck::Class.new({:name => 'Foo.Bar.Blah'}),
        JsDuck::Class.new({
          :name => 'Ext.form.Field',
          :members => [
            {:tagname => :method, :name => "getValues", :id => "method-getValues"}
          ]
        }),
        JsDuck::Class.new({
          :name => 'Ext.XTemplate',
          :alternateClassNames => ['Ext.AltXTemplate']
        }),
        JsDuck::Class.new({
          :name => 'Ext',
          :members => [
            {:tagname => :method, :name => "encode", :id => "method-encode"}
          ]
        }),
        JsDuck::Class.new({
          :name => "Context",
          :members => [
            {:tagname => :method, :name => "bar", :id => "method-bar"},
            {:tagname => :method, :name => "privMeth", :id => "method-privMeth", :private => true},
          ]
        }),
        JsDuck::Class.new({
          :name => "downcase.ClassName",
          :members => [
            {:tagname => :method, :name => "blah", :id => "method-blah"},
          ]
        }),
        JsDuck::Class.new({
          :name => "_us.In_Cls_Name",
          :members => [
            {:tagname => :method, :name => "_sss", :id => "method-_sss"},
          ]
        }),
        JsDuck::Class.new({
          :name => "$Class",
          :members => [
            {:tagname => :method, :name => "$sss", :id => "method-S-sss"},
          ]
        }),
      ])
      @formatter = JsDuck::DocFormatter.new(relations, :img_tpl => '<img src="%u" alt="%a"/>')
      @formatter.class_context = "Context"
      @formatter.images = ImageDirMock.new
    end

    it "doesn't recognize John as class name" do
      @formatter.replace("John is lazy").should ==
        "John is lazy"
    end

    it "doesn't recognize Bla.Bla as class name" do
      @formatter.replace("Unknown Bla.Bla class").should ==
        "Unknown Bla.Bla class"
    end

    it "doesn't recognize Ext as class name" do
      @formatter.replace("Talking about Ext JS").should ==
        "Talking about Ext JS"
    end

    it "converts Foo.Bar to class link" do
      @formatter.replace("Look at Foo.Bar").should ==
        'Look at <a href="Foo.Bar">Foo.Bar</a>'
    end

    it "converts FooBar.Blah to class link" do
      @formatter.replace("Look at Foo.Bar.Blah").should ==
        'Look at <a href="Foo.Bar.Blah">Foo.Bar.Blah</a>'
    end

    it "converts Ext.form.Field to class link" do
      @formatter.replace("Look at Ext.form.Field").should ==
        'Look at <a href="Ext.form.Field">Ext.form.Field</a>'
    end

    it "converts Ext.XTemplate to class link" do
      @formatter.replace("Look at Ext.XTemplate").should ==
        'Look at <a href="Ext.XTemplate">Ext.XTemplate</a>'
    end

    it "links alternate classname to canonical classname" do
      @formatter.replace("Look at Ext.AltXTemplate").should ==
        'Look at <a href="Ext.XTemplate">Ext.AltXTemplate</a>'
    end

    it "converts downcase.ClassName to class link" do
      @formatter.replace("Look at downcase.ClassName").should ==
        'Look at <a href="downcase.ClassName">downcase.ClassName</a>'
    end

    it "converts classname with underscores to class link" do
      @formatter.replace("Look at _us.In_Cls_Name").should ==
        'Look at <a href="_us.In_Cls_Name">_us.In_Cls_Name</a>'
    end

    it "converts ClassName ending with dot to class link" do
      @formatter.replace("Look at Foo.Bar.").should ==
        'Look at <a href="Foo.Bar">Foo.Bar</a>.'
    end

    it "converts ClassName ending with comma to class link" do
      @formatter.replace("Look at Foo.Bar, it's great!").should ==
        'Look at <a href="Foo.Bar">Foo.Bar</a>, it\'s great!'
    end

    it "converts two ClassNames in one line to links" do
      @formatter.replace("See: Foo.Bar, Ext.XTemplate").should ==
        'See: <a href="Foo.Bar">Foo.Bar</a>, <a href="Ext.XTemplate">Ext.XTemplate</a>'
    end

    # Links to #members

    it "converts Ext#encode to method link" do
      @formatter.replace("Look at Ext#encode").should ==
        'Look at <a href="Ext#method-encode">Ext.encode</a>'
    end

    it "converts Ext.form.Field#getValues to method link" do
      @formatter.replace("Look at Ext.form.Field#getValues").should ==
        'Look at <a href="Ext.form.Field#method-getValues">Ext.form.Field.getValues</a>'
    end

    it "converts downcase.ClassName#blah to method link" do
      @formatter.replace("Look at downcase.ClassName#blah").should ==
        'Look at <a href="downcase.ClassName#method-blah">downcase.ClassName.blah</a>'
    end

    it 'converts $Class#$sss to method link' do
      @formatter.replace('Look at $Class#$sss').should ==
        'Look at <a href="$Class#method-S-sss">$Class.$sss</a>'
    end

    it "converts Ext.encode to method link" do
      @formatter.replace("Look at Ext.encode").should ==
        'Look at <a href="Ext#method-encode">Ext.encode</a>'
    end

    it "converts #bar to link to current class method" do
      @formatter.replace("Look at #bar method").should ==
        'Look at <a href="Context#method-bar">bar</a> method'
    end

    it "converts #privMeth to link to private method" do
      @formatter.replace("Look at #privMeth method").should ==
        'Look at <a href="Context#method-privMeth">privMeth</a> method'
    end

    it "Doesn't convert #unknown to link" do
      @formatter.replace("Ahh, an #unknown method").should ==
        'Ahh, an #unknown method'
    end

    # Ensure links aren't created inside <a>...</a> or {@link} and {@img} tags.

    it "doesn't create links inside {@link} tag" do
      @formatter.replace("{@link Foo.Bar a Foo.Bar link}").should ==
        '<a href="Foo.Bar">a Foo.Bar link</a>'
    end

    it "doesn't create links inside {@img} tag" do
      @formatter.replace("{@img some/file.jpg a Foo.Bar image}").should ==
        '<img src="some/file.jpg" alt="a Foo.Bar image"/>'
    end

    it "doesn't create links inside HTML tags" do
      @formatter.replace('<img src="pics/Foo.Bar"/>').should ==
        '<img src="pics/Foo.Bar"/>'
    end

    it "doesn't create links inside multiline HTML tags" do
      @formatter.replace('<img\nsrc="pics/Foo.Bar"/>').should ==
        '<img\nsrc="pics/Foo.Bar"/>'
    end

    it "doesn't create links inside <a>...</a>" do
      @formatter.replace('See <a href="Foo.Bar">Foo.Bar</a>').should ==
        'See <a href="Foo.Bar">Foo.Bar</a>'
    end

    it "creates links inside <b>...</b>" do
      @formatter.replace('See <b>Foo.Bar</b>').should ==
        'See <b><a href="Foo.Bar">Foo.Bar</a></b>'
    end

    it "doesn't create links inside <a><b>...</b></a>" do
      @formatter.replace('See <a href="Foo.Bar"><b>Foo.Bar</b></a>').should ==
        'See <a href="Foo.Bar"><b>Foo.Bar</b></a>'
    end

    it "creates links after <a>...</a>" do
      @formatter.replace('See <a href="Foo.Bar">Foo.Bar</a> and Ext.XTemplate.').should ==
        'See <a href="Foo.Bar">Foo.Bar</a> and <a href="Ext.XTemplate">Ext.XTemplate</a>.'
    end

    it "doesn't create links inside nested <a> tags" do
      @formatter.replace('See <a href="Foo.Bar"><a>Foo.Bar</a> Ext.XTemplate</a>').should ==
        'See <a href="Foo.Bar"><a>Foo.Bar</a> Ext.XTemplate</a>'
    end

    it "handles unclosed HTML tags" do
      @formatter.replace('Malformed <img').should ==
        'Malformed <img'
    end

  end

  describe "#replace with type information" do
    before do
      relations = JsDuck::Relations.new([
        JsDuck::Class.new({
          :name => 'Foo',
          :members => [
            {:tagname => :method, :name => "select", :id => "method-select"},
            {:tagname => :event, :name => "select", :id => "event-select"},
          ]
        })
      ])
      @formatter = JsDuck::DocFormatter.new(relations)
    end

<<<<<<< HEAD
    describe "with staticality information" do
      before do
        @formatter.relations = JsDuck::Relations.new([
          JsDuck::Class.new({
            :name => 'Foo',
            :members => [
              {:tagname => :method, :name => "select", :id => "method-select"},
              {:tagname => :method, :name => "select", :id => "static-method-select",
                :static => true},
            ]
          })
        ])
      end
=======
    it "replaces {@link Foo#method-select} with link to method" do
      @formatter.replace("Look at {@link Foo#method-select}").should ==
        'Look at <a href="Foo#method-select">Foo.select</a>'
    end
>>>>>>> 321539ee

    it "replaces {@link Foo#event-select} with link to event" do
      @formatter.replace("Look at {@link Foo#event-select}").should ==
        'Look at <a href="Foo#event-select">Foo.select</a>'
    end
  end

  describe "#replace with staticality information" do
    before do
      relations = JsDuck::Relations.new([
        JsDuck::Class.new({
          :name => 'Foo',
          :members => [
            {:tagname => :method, :name => "select", :id => "method-select", :meta => {}},
            {:tagname => :method, :name => "select", :id => "static-method-select",
              :meta => {:static => true}},
          ]
        })
      ])
      @formatter = JsDuck::DocFormatter.new(relations)
    end

    it "replaces {@link Foo#select} with link to instance method" do
      @formatter.replace("Look at {@link Foo#select}").should ==
        'Look at <a href="Foo#method-select">Foo.select</a>'
    end

    it "replaces {@link Foo#static-select} with link to static method" do
      @formatter.replace("Look at {@link Foo#static-select}").should ==
        'Look at <a href="Foo#static-method-select">Foo.select</a>'
    end

    it "replaces {@link Foo#static-method-select} with link to static method" do
      @formatter.replace("Look at {@link Foo#static-method-select}").should ==
        'Look at <a href="Foo#static-method-select">Foo.select</a>'
    end
  end

  describe "#format" do
    before do
      @formatter = JsDuck::DocFormatter.new
    end

    # Just a sanity check that Markdown formatting works
    it "converts Markdown to HTML" do
      @formatter.format("Hello **world**").should =~ /Hello <strong>world<\/strong>/
    end

    it "closes unclosed <b> tags" do
      @formatter.format("<b>Hello").should =~ /<b>Hello.*<\/b>/m
    end

    it "closes unclosed <a> and <b> in correct order" do
      @formatter.format("<a><b>Hello").should =~ /<\/b><\/a>/
    end

    it "doesn't close unclosed <img> tags" do
      @formatter.format("<img>").should_not =~ /<\/img>/
    end

    shared_examples_for "code blocks" do
      it "contains text before" do
        @html.should =~ /Some code/
      end

      it "contains the code" do
        @html.include?("if (condition) {\n    doSomething();\n}").should == true
      end

      it "does not create nested <pre> segments" do
        @html.should_not =~ /<pre>.*<pre>/m
      end
    end

    describe "<pre>" do
      before do
        @html = @formatter.format(<<-EOS.gsub(/^ *\|/, ""))
          |Some code<pre>
          |if (condition) {
          |    doSomething();
          |}
          |</pre>
        EOS
      end

      it_should_behave_like "code blocks"

      it "avoids newline after <pre>" do
        @html.should_not =~ /<pre>\n/m
      end
    end

    describe "<pre><code>" do
      before do
        @html = @formatter.format(<<-EOS.gsub(/^ *\|/, ""))
          |Some code<pre><code>
          |if (condition) {
          |    doSomething();
          |}
          |</code></pre>
        EOS
      end

      it_should_behave_like "code blocks"

      it "avoids newline after <pre><code>" do
        @html.should_not =~ /<pre><code>\n/m
      end
    end

    shared_examples_for "example" do
      it "creates <pre> with inline-example class" do
        @html.should =~ /<pre class='inline-example *'>/m
      end

      it "removes the line with @example markup" do
        @html.should_not =~ /@example/m
      end

      it "completely removes the first line and whitespace after it" do
        @html.should =~ /code>if/m
      end
    end

    describe "code block beginning with @example" do
      before do
        @html = @formatter.format(<<-EOS.gsub(/^ *\|/, ""))
          |See example:
          |
          |    @example
          |    if (condition) {
          |        doSomething();
          |    }
        EOS
      end
      it_should_behave_like "example"
    end

    describe "code block beginning with @example and an extra CSS class" do
      before do
        @html = @formatter.format(<<-EOS.gsub(/^ *\|/, ""))
          |See example:
          |
          |    @example landscape
          |
          |    if (condition) {
          |        doSomething();
          |    }
        EOS
      end
      it "creates <pre> with inline-example and extra class" do
        @html.should =~ /<pre class='inline-example landscape'>/m
      end
    end

    describe "@example code block indented more than 4 spaces" do
      before do
        @html = @formatter.format(<<-EOS.gsub(/^ *\|/, ""))
          |See example:
          |
          |      @example
          |      if (condition) {
          |          doSomething();
          |      }
        EOS
      end
      it_should_behave_like "example"
    end

  end

end<|MERGE_RESOLUTION|>--- conflicted
+++ resolved
@@ -11,38 +11,6 @@
     end
   end
 
-<<<<<<< HEAD
-  before do
-    @formatter = JsDuck::DocFormatter.new(:img_tpl => '<img src="%u" alt="%a"/>')
-    @formatter.class_context = "Context"
-    @formatter.images = ImageDirMock.new
-    @formatter.relations = JsDuck::Relations.new([
-      JsDuck::Class.new({
-        :name => "Context",
-        :members => [
-          {:tagname => :method, :name => "bar", :id => "method-bar"},
-          {:tagname => :method, :name => "id", :id => "static-method-id",
-            :static => true},
-        ],
-      }),
-      JsDuck::Class.new({
-        :name => 'Ext.Msg'
-      }),
-      JsDuck::Class.new({
-        :name => "Foo",
-        :members => [
-          {:tagname => :cfg, :name => "bar", :id => "cfg-bar"},
-          {:tagname => :method, :name => "id", :id => "static-method-id",
-            :static => true},
-          {:tagname => :method, :name => "privMeth", :id => "method-privMeth", :private => true},
-        ],
-        :alternateClassNames => ["FooBar"]
-      }),
-    ])
-  end
-
-=======
->>>>>>> 321539ee
   describe "#replace" do
 
     before do
@@ -52,7 +20,7 @@
           :members => [
             {:tagname => :method, :name => "bar", :id => "method-bar"},
             {:tagname => :method, :name => "id", :id => "static-method-id",
-              :meta => {:static => true}},
+              :static => true},
           ],
         }),
         JsDuck::Class.new({
@@ -63,7 +31,7 @@
           :members => [
             {:tagname => :cfg, :name => "bar", :id => "cfg-bar"},
             {:tagname => :method, :name => "id", :id => "static-method-id",
-              :meta => {:static => true}},
+              :static => true},
             {:tagname => :method, :name => "privMeth", :id => "method-privMeth", :private => true},
           ],
           :alternateClassNames => ["FooBar"]
@@ -399,26 +367,10 @@
       @formatter = JsDuck::DocFormatter.new(relations)
     end
 
-<<<<<<< HEAD
-    describe "with staticality information" do
-      before do
-        @formatter.relations = JsDuck::Relations.new([
-          JsDuck::Class.new({
-            :name => 'Foo',
-            :members => [
-              {:tagname => :method, :name => "select", :id => "method-select"},
-              {:tagname => :method, :name => "select", :id => "static-method-select",
-                :static => true},
-            ]
-          })
-        ])
-      end
-=======
     it "replaces {@link Foo#method-select} with link to method" do
       @formatter.replace("Look at {@link Foo#method-select}").should ==
         'Look at <a href="Foo#method-select">Foo.select</a>'
     end
->>>>>>> 321539ee
 
     it "replaces {@link Foo#event-select} with link to event" do
       @formatter.replace("Look at {@link Foo#event-select}").should ==
@@ -432,9 +384,9 @@
         JsDuck::Class.new({
           :name => 'Foo',
           :members => [
-            {:tagname => :method, :name => "select", :id => "method-select", :meta => {}},
+            {:tagname => :method, :name => "select", :id => "method-select"},
             {:tagname => :method, :name => "select", :id => "static-method-select",
-              :meta => {:static => true}},
+              :static => true},
           ]
         })
       ])
