require 'strscan'
require 'jsduck/js_literal_parser'
require 'jsduck/js_literal_builder'
require 'jsduck/meta_tag_registry'

module JsDuck

  # Parses doc-comment into array of @tags
  #
  # For each @tag it produces Hash like the following:
  #
  #     {
  #       :tagname => :cfg/:property/:type/:extends/...,
  #       :doc => "Some documentation for this tag",
  #       ...@tag specific stuff like :name, :type, and so on...
  #     }
  #
  # When doc-comment begins with comment, not preceded by @tag, then
  # the comment will be placed into Hash with :tagname => :default.
  #
  # Unrecognized @tags are left as is into documentation as if they
  # were normal text.
  #
  # @see and {@link} are parsed separately in JsDuck::DocFormatter.
  #
  class DocParser
    def initialize
      @ident_pattern = /[$\w:-]+/
      @ident_chain_pattern = /[$\w-]+(\.[$\w-]+)*/
      @meta_tags = MetaTagRegistry.instance
    end

    def parse(input)
      @tags = []
      @input = StringScanner.new(purify(input))
      parse_loop
      # The parsing process can leave whitespace at the ends of
      # doc-strings, here we get rid of it.  Additionally null all empty docs
      @tags.each do |tag|
        tag[:doc].strip!
        tag[:doc] = nil if tag[:doc] == ""
      end
      # Get rid of empty default tag
      if @tags.first && @tags.first[:tagname] == :default && !@tags.first[:doc]
        @tags.shift
      end
      @tags
    end

    # Extracts content inside /** ... */
    def purify(input)
      result = []
      # Remove the beginning /** and end */
      input = input.sub(/\A\/\*\* ?/, "").sub(/ ?\*\/\Z/, "")
      # Now we are left with only two types of lines:
      # - those beginning with *
      # - and those without it
      indent = nil
      input.each_line do |line|
        line.chomp!
        if line =~ /\A\s*\*\s?(.*)\Z/
          # When comment contains *-lines, switch indent-trimming off
          indent = 0
          result << $1
        elsif line =~ /\A\s*\Z/
          # pass-through empty lines
          result << line
        elsif indent == nil && line =~ /\A(\s*)(.*?\Z)/
          # When indent not measured, measure it and remember
          indent = $1.length
          result << $2
        else
          # Trim away indent if available
          result << line.sub(/\A\s{0,#{indent||0}}/, "")
        end
      end
      return result.join("\n")
    end

    def add_tag(tag)
      @tags << @current_tag = {:tagname => tag, :doc => ""}
    end

    def parse_loop
      add_tag(:default)
      while !@input.eos? do
        if look(/@class\b/)
          at_class
        elsif look(/@extends?\b/)
          at_extends
        elsif look(/@mixins?\b/)
          class_list_at_tag(/@mixins?/, :mixins)
        elsif look(/@alternateClassNames?\b/)
          class_list_at_tag(/@alternateClassNames?/, :alternateClassNames)
        elsif look(/@uses\b/)
          class_list_at_tag(/@uses/, :uses)
        elsif look(/@requires\b/)
          class_list_at_tag(/@requires/, :requires)
        elsif look(/@singleton\b/)
          boolean_at_tag(/@singleton/, :singleton)
        elsif look(/@event\b/)
          at_event
        elsif look(/@method\b/)
          at_method
        elsif look(/@constructor\b/)
          boolean_at_tag(/@constructor/, :constructor)
        elsif look(/@param\b/)
          at_param
        elsif look(/@returns?\b/)
          at_return
        elsif look(/@cfg\b/)
          at_cfg
        elsif look(/@property\b/)
          at_property
        elsif look(/@type\b/)
          at_type
        elsif look(/@xtype\b/)
          at_xtype(/@xtype/, "widget")
        elsif look(/@ftype\b/)
          at_xtype(/@ftype/, "feature")
        elsif look(/@ptype\b/)
          at_xtype(/@ptype/, "plugin")
        elsif look(/@member\b/)
          at_member
        elsif look(/@inherit[dD]oc\b/)
          at_inheritdoc
        elsif look(/@alias\s+([\w.]+)?#\w+/)
          # For backwards compatibility.
          # @alias tag was used as @inheritdoc before
          at_inheritdoc
        elsif look(/@alias/)
          at_alias
        elsif look(/@var\b/)
          at_var
        elsif look(/@throws\b/)
          at_throws
        elsif look(/@inheritable\b/)
          boolean_at_tag(/@inheritable/, :inheritable)
<<<<<<< HEAD
=======
        elsif look(/@(private|ignore)\b/)
          boolean_at_tag(/@(private|ignore)/, :private)
>>>>>>> fcc2764d
        elsif look(/@accessor\b/)
          boolean_at_tag(/@accessor/, :accessor)
        elsif look(/@evented\b/)
          boolean_at_tag(/@evented/, :evented)
        elsif look(/@/)
          @input.scan(/@/)
          tag = @meta_tags[look(/\w+/)]
          if tag
            meta_at_tag(tag)
          else
            @current_tag[:doc] += "@"
          end
        elsif look(/[^@]/)
          @current_tag[:doc] += @input.scan(/[^@]+/)
        end
      end
    end

    # Matches the given meta-tag
    def meta_at_tag(tag)
      prev_tag = @current_tag

      add_tag(:meta)
      @current_tag[:name] = tag.key
      match(/\w+/)
      skip_horiz_white

      if tag.boolean
        # For boolean tags, only scan the tag name and switch context
        # back to previous tag.
        skip_white
        @current_tag = prev_tag
      elsif tag.multiline
        # For multiline tags we leave the tag open for :doc addition
        # just like with built-in multiline tags.
      else
        # Fors singleline tags, scan to the end of line and finish the
        # tag.
        @current_tag[:doc] = @input.scan(/.*$/).strip
        skip_white
        @current_tag = prev_tag
      end
    end

    # matches @class name ...
    def at_class
      match(/@class/)
      add_tag(:class)
      maybe_ident_chain(:name)
      skip_white
    end

    # matches @extends name ...
    def at_extends
      match(/@extends?/)
      add_tag(:extends)
      maybe_ident_chain(:extends)
      skip_white
    end

    # matches @<tagname> classname1 classname2 ...
    def class_list_at_tag(regex, tagname)
      match(regex)
      add_tag(tagname)
      skip_horiz_white
      @current_tag[tagname] = class_list
      skip_white
    end

    # matches @event name ...
    def at_event
      match(/@event/)
      add_tag(:event)
      maybe_name
      skip_white
    end

    # matches @method name ...
    def at_method
      match(/@method/)
      add_tag(:method)
      maybe_name
      skip_white
    end

    # matches @param {type} [name] (optional) ...
    def at_param
      match(/@param/)
      add_tag(:param)
      maybe_type
      maybe_deprecated
      maybe_platforms
      maybe_name_with_default
      maybe_optional
      skip_white
    end

    # matches @return {type} [ return.name ] ...
    def at_return
      match(/@returns?/)
      add_tag(:return)
      maybe_type
      skip_white
      if look(/return\.\w/)
        @current_tag[:name] = ident_chain
      else
        @current_tag[:name] = "return"
      end
      skip_white
    end

    # matches @cfg {type} name ...
    def at_cfg
      match(/@cfg/)
      add_tag(:cfg)
      maybe_type
      maybe_name_with_default
      maybe_required
      skip_white
    end

    # matches @property {type} name ...
    #
    # ext-doc doesn't support {type} and name for @property - name is
    # inferred from source and @type is required to specify type,
    # jsdoc-toolkit on the other hand follows the sensible route, and
    # so do we.
    def at_property
      match(/@property/)
      add_tag(:property)
      maybe_type
      maybe_name_with_default
      skip_white
    end

    # matches @var {type} $name ...
    def at_var
      match(/@var/)
      add_tag(:css_var)
      maybe_type
      maybe_name_with_default
      skip_white
    end

    # matches @throws {type} ...
    def at_throws
      match(/@throws/)
      add_tag(:throws)
      maybe_type
      skip_white
    end

    # matches @type {type}  or  @type type
    #
    # The presence of @type implies that we are dealing with property.
    # ext-doc allows type name to be either inside curly braces or
    # without them at all.
    def at_type
      match(/@type/)
      add_tag(:type)
      skip_horiz_white
      if look(/\{/)
        tdf = typedef
        @current_tag[:type] = tdf[:type]
        @current_tag[:optional] = true if tdf[:optional]
      elsif look(/\S/)
        @current_tag[:type] = @input.scan(/\S+/)
      end
      skip_white
    end

    # matches @member name ...
    def at_member
      match(/@member/)
      add_tag(:member)
      maybe_ident_chain(:member)
      skip_white
    end

    # matches @xtype/ptype/ftype/... name
    def at_xtype(tag, namespace)
      match(tag)
      add_tag(:alias)
      skip_horiz_white
      @current_tag[:name] = namespace + "." + (ident_chain || "")
      skip_white
    end

    # matches @alias <ident-chain>
    def at_alias
      match(/@alias/)
      add_tag(:alias)
      skip_horiz_white
      @current_tag[:name] = ident_chain
      skip_white
    end

    # matches @inheritdoc class.name#static-type-member
    def at_inheritdoc
      match(/@inherit[dD]oc|@alias/)

      add_tag(:inheritdoc)
      skip_horiz_white

      if look(@ident_chain_pattern)
        @current_tag[:cls] = ident_chain
      end

      if look(/#\w/)
        @input.scan(/#/)
        if look(/static-/)
          @current_tag[:static] = true
          @input.scan(/static-/)
        end
        if look(/(cfg|property|method|event|css_var|css_mixin)-/)
          @current_tag[:type] = ident.to_sym
          @input.scan(/-/)
        end
        @current_tag[:member] = ident
      end

      skip_white
    end

    # Used to match @private, @ignore, @hide, ...
    def boolean_at_tag(regex, propname)
      match(regex)
      add_tag(propname)
      skip_white
    end

    # matches {type} if possible and sets it on @current_tag
    # Also checks for {optionality=} in type definition.
    def maybe_type
      skip_horiz_white
      if look(/\{/)
        tdf = typedef
        @current_tag[:type] = tdf[:type]
        @current_tag[:optional] = true if tdf[:optional]
      end
    end

    # matches: <ident-chain> | "[" <ident-chain> [ "=" <default-value> ] "]"
    def maybe_name_with_default
      skip_horiz_white
      if look(/\[/)
        match(/\[/)
        maybe_ident_chain(:name)
        skip_horiz_white
        if look(/=/)
          match(/=/)
          skip_horiz_white
          @current_tag[:default] = default_value
        end
        skip_horiz_white
        match(/\]/)
        @current_tag[:optional] = true
      else
        maybe_ident_chain(:name)
      end
    end

    # matches: "(optional)"
    def maybe_optional
      skip_horiz_white
      if look(/\(optional\)/i)
        match(/\(optional\)/i)
        @current_tag[:optional] = true
      end
    end

    # matches: "(deprecated)"
    def maybe_deprecated
      skip_horiz_white
      if look(/\(deprecated\)/i)
        match(/\(deprecated\)/i)
        @current_tag[:deprecated] = true
      end
    end

    # matches: "(iphone ipad android mobileweb)"
    def maybe_platforms
      skip_horiz_white
      if look(/\(((iphone|ipad|android|mobileweb) ?)+\)/i)
        match(/\(/i)
        @current_tag[:platforms] = class_list
        match(/\)/i)
      end
    end

    # matches: "(required)"
    def maybe_required
      skip_horiz_white
      if look(/\(required\)/i)
        match(/\(required\)/i)
        @current_tag[:optional] = false
      end
    end

    # matches identifier name if possible and sets it on @current_tag
    def maybe_name
      skip_horiz_white
      if look(@ident_pattern)
        @current_tag[:name] = @input.scan(@ident_pattern)
      end
    end

    # matches ident.chain if possible and sets it on @current_tag
    def maybe_ident_chain(propname)
      skip_horiz_white
      if look(@ident_chain_pattern)
        @current_tag[propname] = ident_chain
      end
    end

    # attempts to match javascript literal,
    # when it fails grabs anything up to closing "]"
    def default_value
      start_pos = @input.pos
      lit = JsLiteralParser.new(@input).literal
      if lit && look(/ *\]/)
        # When lital matched and there's nothing after it up to the closing "]"
        JsLiteralBuilder.new.to_s(lit)
      else
        # Otherwise reset parsing position to where we started
        # and rescan up to "]" using simple regex.
        @input.pos = start_pos
        match(/[^\]]*/)
      end
    end

    # matches {...=} and returns text inside brackets
    def typedef
      match(/\{/)
      name = @input.scan(/[^{}]*/)

      # Type definition can contain nested braces: {{foo:Number}}
      # In such case we parse the definition so that the braces are balanced.
      while @input.check(/[{]/)
        name += "{" + typedef[:type] +"}"
        name += @input.scan(/[^{}]*/)
      end

      if name =~ /=$/
        name = name.chop
        optional = true
      else
        optional = nil
      end

      match(/\}/)

      return {:type => name, :optional => optional}
    end

    # matches <ident_chain> <ident_chain> ... until line end
    def class_list
      skip_horiz_white
      classes = []
      while look(@ident_chain_pattern)
        classes << ident_chain
        skip_horiz_white
      end
      classes
    end

    # matches chained.identifier.name and returns it
    def ident_chain
      @input.scan(@ident_chain_pattern)
    end

    # matches identifier and returns its name
    def ident
      @input.scan(/\w+/)
    end

    def look(re)
      @input.check(re)
    end

    def match(re)
      @input.scan(re)
    end

    def skip_white
      @input.scan(/\s+/)
    end

    # skips horizontal whitespace (tabs and spaces)
    def skip_horiz_white
      @input.scan(/[ \t]+/)
    end
  end

end<|MERGE_RESOLUTION|>--- conflicted
+++ resolved
@@ -136,11 +136,6 @@
           at_throws
         elsif look(/@inheritable\b/)
           boolean_at_tag(/@inheritable/, :inheritable)
-<<<<<<< HEAD
-=======
-        elsif look(/@(private|ignore)\b/)
-          boolean_at_tag(/@(private|ignore)/, :private)
->>>>>>> fcc2764d
         elsif look(/@accessor\b/)
           boolean_at_tag(/@accessor/, :accessor)
         elsif look(/@evented\b/)
