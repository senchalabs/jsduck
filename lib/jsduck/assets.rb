require 'jsduck/img/dir_set'
require 'jsduck/img/writer'
require 'jsduck/welcome'
require 'jsduck/guides'
require 'jsduck/videos'
require 'jsduck/examples'
<<<<<<< HEAD
require 'jsduck/categories/factory'
require 'jsduck/format/doc'
=======
require 'jsduck/categories'
require 'jsduck/doc_formatter'
require 'jsduck/news'
>>>>>>> 0f731957

module JsDuck

  # Binds together: Welcome page, Categories, Images, Guides, Videos,
  # Examples.
  #
  # Often we need to pass guides/videos/examples/... to several
  # classes. Having all these assets together in here, means we just
  # need to pass one value instead of 3 or more.
  class Assets
    attr_reader :images
    attr_reader :welcome
    attr_reader :guides
    attr_reader :videos
    attr_reader :examples
    attr_reader :categories
    attr_reader :news

    def initialize(relations, opts)
      @relations = relations
      @opts = opts

      doc_formatter = Format::Doc.new(@relations, @opts)

      @images = Img::DirSet.new(@opts.images, "images")
      @welcome = Welcome.create(@opts.welcome, doc_formatter)
      @guides = Guides.create(@opts.guides, doc_formatter, @opts)
      @videos = Videos.create(@opts.videos)
      @examples = Examples.create(@opts.examples, @opts)
<<<<<<< HEAD
      @categories = Categories::Factory.create(@opts.categories_path, doc_formatter, @relations)
=======
      @categories = Categories.create(@opts.categories_path, doc_formatter, @relations)
      @news = News.create(@relations, doc_formatter, @opts)
>>>>>>> 0f731957
    end

    # Writes out the assets that can be written out separately:
    # guides, images.
    #
    # Welcome page and categories are written in JsDuck::IndexHtml
    def write
      @guides.write(@opts.output_dir+"/guides")
      Img::Writer.copy(@images.all_used, @opts.output_dir+"/images")
    end

  end

end<|MERGE_RESOLUTION|>--- conflicted
+++ resolved
@@ -4,14 +4,9 @@
 require 'jsduck/guides'
 require 'jsduck/videos'
 require 'jsduck/examples'
-<<<<<<< HEAD
 require 'jsduck/categories/factory'
 require 'jsduck/format/doc'
-=======
-require 'jsduck/categories'
-require 'jsduck/doc_formatter'
 require 'jsduck/news'
->>>>>>> 0f731957
 
 module JsDuck
 
@@ -41,12 +36,8 @@
       @guides = Guides.create(@opts.guides, doc_formatter, @opts)
       @videos = Videos.create(@opts.videos)
       @examples = Examples.create(@opts.examples, @opts)
-<<<<<<< HEAD
       @categories = Categories::Factory.create(@opts.categories_path, doc_formatter, @relations)
-=======
-      @categories = Categories.create(@opts.categories_path, doc_formatter, @relations)
       @news = News.create(@relations, doc_formatter, @opts)
->>>>>>> 0f731957
     end
 
     # Writes out the assets that can be written out separately:
