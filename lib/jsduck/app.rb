--- conflicted
+++ resolved
@@ -107,14 +107,7 @@
         begin
           SourceFile.new(JsDuck::IO.read(fname), fname, @opts)
         rescue
-<<<<<<< HEAD
-          puts "Error while parsing #{fname}: #{$!}"
-          puts
-          puts "Here's a full backtrace:"
-          puts $!.backtrace
-=======
           Logger.instance.fatal("Error while parsing #{fname}", $!)
->>>>>>> f7d81f12
           exit(1)
         end
       end
