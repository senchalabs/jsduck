require 'jsduck/batch_parser'
require 'jsduck/assets'
<<<<<<< HEAD
require 'jsduck/json_duck'
require 'jsduck/io'
require 'jsduck/importer'
require 'jsduck/lint'
require 'jsduck/template_dir'
require 'jsduck/class_writer'
require 'jsduck/source_writer'
require 'jsduck/app_data'
require 'jsduck/index_html'
require 'jsduck/api_exporter'
require 'jsduck/full_exporter'
require 'jsduck/app_exporter'
require 'jsduck/examples_exporter'
require 'jsduck/inline_examples'
require 'jsduck/guide_writer'
require 'jsduck/stdout'
require 'jsduck/rest_file'
require 'fileutils'
=======
require 'jsduck/meta_tag_registry'
require 'jsduck/export_writer'
require 'jsduck/web_writer'
>>>>>>> 7e42ac49

module JsDuck

  # The main application logic of jsduck
  class App
    # Initializes app with JsDuck::Options object
    def initialize(opts)
      @opts = opts
    end

    # Main App logic.
    def run
<<<<<<< HEAD
    if @opts.rest
      rest_docs = parallel_parse_rest(@opts.input_files)
      rest_objs = aggregate(rest_docs)
      @relations = filter_classes(rest_objs)
    else
      parsed_files = parallel_parse(@opts.input_files)
      result = aggregate(parsed_files)
      @relations = filter_classes(result)
      InheritDoc.new(@relations).resolve_all
      Importer.import(@opts.imports, @relations, @opts.new_since)
      Lint.new(@relations).run
    end
=======
      parse
>>>>>>> 7e42ac49

      init_assets

      if @opts.export
        generate_export
      else
        generate_web_page
      end
    end

    private

<<<<<<< HEAD
    def parallel_parse_rest(filenames)
      ParallelWrap.map(filenames) do |fname|
        Logger.instance.log("Parsing", fname)
        begin
          RestFile.new(JsDuck::IO.read(fname), fname, @opts)
        rescue
          Logger.instance.fatal("Error while parsing #{fname}", $!)
          exit(1)
        end
      end
    end
    # Aggregates parsing results sequencially
    def aggregate(parsed_files)
      agr = Aggregator.new
      parsed_files.each do |file|
        Logger.instance.log("Aggregating", file.filename)
        agr.aggregate(file)
      end
      agr.classify_orphans
      if ! @opts.rest
        agr.create_global_class
        agr.remove_ignored_classes
        agr.create_accessors
      end
      if @opts.ext4_events == true || (@opts.ext4_events == nil && agr.ext4?)
        agr.append_ext4_event_options
      end
      agr.process_enums
      # Ignore override classes after applying them to actual classes
      @opts.external_classes += agr.process_overrides.map {|o| o[:name] }
      agr.result
=======
    def parse
      @batch_parser = BatchParser.new(@opts)
      @relations = @batch_parser.run
>>>>>>> 7e42ac49
    end

    def init_assets
      # Initialize guides, videos, examples, ...
      @assets = Assets.new(@relations, @opts)

      # Give access to assets from all meta-tags
      MetaTagRegistry.instance.assets = @assets
    end

    def generate_export
      ExportWriter.new(@relations, @assets, @opts).write
    end

    def generate_web_page
      WebWriter.new(@relations, @assets, @batch_parser.parsed_files, @opts).write
    end

  end

end<|MERGE_RESOLUTION|>--- conflicted
+++ resolved
@@ -1,29 +1,8 @@
 require 'jsduck/batch_parser'
 require 'jsduck/assets'
-<<<<<<< HEAD
-require 'jsduck/json_duck'
-require 'jsduck/io'
-require 'jsduck/importer'
-require 'jsduck/lint'
-require 'jsduck/template_dir'
-require 'jsduck/class_writer'
-require 'jsduck/source_writer'
-require 'jsduck/app_data'
-require 'jsduck/index_html'
-require 'jsduck/api_exporter'
-require 'jsduck/full_exporter'
-require 'jsduck/app_exporter'
-require 'jsduck/examples_exporter'
-require 'jsduck/inline_examples'
-require 'jsduck/guide_writer'
-require 'jsduck/stdout'
-require 'jsduck/rest_file'
-require 'fileutils'
-=======
 require 'jsduck/meta_tag_registry'
 require 'jsduck/export_writer'
 require 'jsduck/web_writer'
->>>>>>> 7e42ac49
 
 module JsDuck
 
@@ -36,7 +15,7 @@
 
     # Main App logic.
     def run
-<<<<<<< HEAD
+=begin
     if @opts.rest
       rest_docs = parallel_parse_rest(@opts.input_files)
       rest_objs = aggregate(rest_docs)
@@ -49,9 +28,8 @@
       Importer.import(@opts.imports, @relations, @opts.new_since)
       Lint.new(@relations).run
     end
-=======
+=end
       parse
->>>>>>> 7e42ac49
 
       init_assets
 
@@ -64,7 +42,7 @@
 
     private
 
-<<<<<<< HEAD
+=begin
     def parallel_parse_rest(filenames)
       ParallelWrap.map(filenames) do |fname|
         Logger.instance.log("Parsing", fname)
@@ -96,11 +74,10 @@
       # Ignore override classes after applying them to actual classes
       @opts.external_classes += agr.process_overrides.map {|o| o[:name] }
       agr.result
-=======
+=end
     def parse
       @batch_parser = BatchParser.new(@opts)
       @relations = @batch_parser.run
->>>>>>> 7e42ac49
     end
 
     def init_assets
