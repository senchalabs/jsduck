--- conflicted
+++ resolved
@@ -139,17 +139,12 @@
         agr.aggregate(file)
       end
       agr.classify_orphans
-<<<<<<< HEAD
       if ! @opts.rest
         agr.create_global_class
         agr.remove_ignored_classes
         agr.create_accessors
-=======
-      agr.create_global_class
-      agr.remove_ignored_classes
-      agr.create_accessors
+      end
       if @opts.ext4_events == true || (@opts.ext4_events == nil && agr.ext4?)
->>>>>>> af63dd84
         agr.append_ext4_event_options
       end
       agr.result
