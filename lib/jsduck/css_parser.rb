--- conflicted
+++ resolved
@@ -55,15 +55,8 @@
       return {
         :tagname => :css_var,
         :name => name,
-<<<<<<< HEAD
-        :default => value_list.map {|v| v[:value] }.join(""),
+        :default => value_list.map {|v| v[:value] }.join(" "),
         :type => value_type(value_list),
-=======
-        :value => {
-          :default => value_list.map {|v| v[:value] }.join(" "),
-          :type => value_type(value_list),
-        }
->>>>>>> fda20f3c
       }
     end
 
