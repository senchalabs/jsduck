--- conflicted
+++ resolved
@@ -37,14 +37,11 @@
     attr_accessor :eg_iframe
     attr_accessor :examples_base_url
     attr_accessor :tests
-<<<<<<< HEAD
     attr_accessor :rest
     # Ti adding accessor(s)
     attr_accessor :platform_names
-=======
     attr_accessor :comments_url
     attr_accessor :comments_domain
->>>>>>> a040c4d2
 
     # Debugging
     attr_accessor :template_dir
@@ -111,7 +108,6 @@
       @eg_iframe = nil
       @examples_base_url = "extjs-build/examples/"
       @tests = false
-<<<<<<< HEAD
       # Ti platform_names mapping to be used with cloud examples
       # NOTE: platforms not found in this hash will not be displayed
       @platform_names = {
@@ -122,10 +118,8 @@
         # "actionscript" => "AS3 SDK",
         # "javascript" => "JS SDK"
       }
-=======
       @comments_url = nil
       @comments_domain = nil
->>>>>>> a040c4d2
 
       # Debugging
       @root_dir = File.dirname(File.dirname(File.dirname(__FILE__)))
