require 'jsduck/option_parser'
require 'jsduck/meta_tag_registry'
require 'jsduck/logger'
require 'jsduck/json_duck'

module JsDuck

  # Keeps command line options
  class Options
    attr_accessor :input_files

    attr_accessor :output_dir
    attr_accessor :ignore_global
    attr_accessor :external_classes
    attr_accessor :ext4_events

    # Customizing output
    attr_accessor :title
    attr_accessor :header
    attr_accessor :footer
    attr_accessor :head_html
    attr_accessor :body_html
    attr_accessor :welcome
    attr_accessor :guides
    attr_accessor :videos
    attr_accessor :examples
    attr_accessor :stats
    attr_accessor :categories_path
    attr_accessor :source
    attr_accessor :pretty_json
    attr_accessor :images
    attr_accessor :link_tpl
    attr_accessor :img_tpl
    attr_accessor :export
    attr_accessor :seo
    attr_accessor :eg_iframe
    attr_accessor :examples_base_url
    attr_accessor :tests
    attr_accessor :rest
    # Ti adding accessor(s)
    attr_accessor :platform_names

    # Debugging
    attr_accessor :processes
    attr_accessor :template_dir
    attr_accessor :template_links
    attr_accessor :extjs_path
    attr_accessor :local_storage_db
    attr_accessor :touch_examples_ui
    attr_accessor :ext_namespaces
    attr_accessor :imports
    attr_accessor :new_since

    def initialize
      @input_files = []

      @output_dir = nil
      @ignore_global = false
      @external_classes = [
        # JavaScript builtins
        "Object",
        "String",
        "Number",
        "Boolean",
        "RegExp",
        "Function",
        "Array",
        "Arguments",
        "Date",
        "Error",
        # DOM
        "HTMLElement",
        "XMLElement",
        "NodeList",
        "TextNode",
        "CSSStyleSheet",
        "CSSStyleRule",
        "Event",
        # Special anything-goes type
        "Mixed",
      ]
      @ext4_events = nil
      @meta_tag_paths = []

      @version = "4.0.0"

      # Customizing output
<<<<<<< HEAD
      @title = "Titanium Mobile"
      @header = "<strong>Titanium</strong>"
=======
      @title = "Documentation - JSDuck"
      @header = "<strong>Documentation</strong> JSDuck"
>>>>>>> cb85dd05
      @footer = "Generated with <a href='https://github.com/senchalabs/jsduck'>JSDuck</a> #{@version}."
      @head_html = ""
      @body_html = ""
      @welcome = nil
      @guides = nil
      @videos = nil
      @examples = nil
      @stats = false
      @categories_path = nil
      @source = true
      @pretty_json = false
      @images = []
      @link_tpl = '<a href="#!/api/%c%-%m" rel="%c%-%m" class="docClass">%a</a>'
      # Note that we wrap image template inside <p> because {@img} often
      # appears inline within text, but that just looks ugly in HTML
      @img_tpl = '<p><img src="%u" alt="%a"></p>'
      @export = nil
      @seo = false
      @eg_iframe = nil
      @examples_base_url = "extjs-build/examples/"
      @tests = false
      # Ti platform_names mapping to be used with cloud examples
      # NOTE: platforms not found in this hash will not be displayed
      @platform_names = {
        "titanium" => "Titanium SDK",
        "ios" => "iOS SDK",
        "android" => "Android SDK",
        "rest" => "REST API",
        # "actionscript" => "AS3 SDK",
        # "javascript" => "JS SDK"
      }

      # Debugging
      # Turn multiprocessing off by default in Windows
      @processes = OS::windows? ? 0 : nil
      @root_dir = File.dirname(File.dirname(File.dirname(__FILE__)))
      @template_dir = @root_dir + "/template-min"
      @template_links = false
      @extjs_path = "extjs/ext-all.js"
      @local_storage_db = "docs"
      @touch_examples_ui = false
      @ext_namespaces = ["Ext"]
      @imports = []
      @new_since = nil

      # enable all warnings except :link_auto
      Logger.instance.set_warning(:all, true)
      Logger.instance.set_warning(:link_auto, false)
    end

    # Make options object behave like hash.
    # This allows us to substitute it with hash in unit tests.
    def [](key)
      send(key)
    end

    def parse!(argv)
      create_option_parser.parse!(argv).each do |fname|
        read_filenames(canonical(fname))
      end
      validate

      reg = MetaTagRegistry.new
      reg.load([:builtins] + @meta_tag_paths)
      MetaTagRegistry.instance = reg
    end

    def create_option_parser
      optparser = JsDuck::OptionParser.new do | opts |
        opts.banner = "Usage: jsduck [options] files/dirs..."
        opts.separator ""
        opts.separator "For example:"
        opts.separator ""
        opts.separator "    # Documentation for builtin JavaScript classes like Array and String"
        opts.separator "    jsduck --output output/dir  --builtin-classes"
        opts.separator ""
        opts.separator "    # Documentation for your own JavaScript"
        opts.separator "    jsduck --output output/dir  input-file.js some/input/dir"
        opts.separator ""
        opts.separator "The main options:"
        opts.separator ""

        opts.on('-o', '--output=PATH',
          "Directory to write all this documentation.",
          "",
          "This option is REQUIRED.  When the directory exists,",
          "it will be overwritten.  Give dash '-' as argument",
          "to write docs to STDOUT (works only with --export).") do |path|
          @output_dir = path == "-" ? :stdout : canonical(path)
        end

        opts.on('--export=TYPE',
          "Exports docs in JSON.",
          "",
          "TYPE is one of:",
          "",
          "- full     - full class docs.",
          "- api      - only class- and member names.",
          "- examples - extracts inline examples from classes.") do |format|
          @export = format.to_sym
        end

        opts.on('--builtin-classes',
          "Includes docs for JavaScript builtins.",
          "",
          "Docs for the following classes are included:",
          "",
          "- Array",
          "- Boolean",
          "- Date",
          "- Function",
          "- Number",
          "- Object",
          "- RegExp",
          "- String") do
          read_filenames(@root_dir + "/js-classes")
        end

        opts.on('--seo', "Enables SEO-friendly print version.",
          "",
          "Instead of index.html creates index.php that will serve",
          "the regular docs, print-friendly docs, and search-engine-",
          "friendly docs (the latter two are pretty much the same).") do
          @seo = true
        end

        opts.on('--config=PATH',
          "Loads config options from JSON file.",
          "",
          "An alternative to listing all options on command line.",
          "",
          "See also: https://github.com/senchalabs/jsduck/wiki/Config-file") do |path|
          path = canonical(path)
          if File.exists?(path)
            config = read_json_config(path)
          else
            Logger.instance.fatal("The config file #{path} doesn't exist")
            exit(1)
          end
          # treat paths inside JSON config relative to the location of
          # config file.  When done, switch back to current working dir.
          @working_dir = File.dirname(path)
          optparser.parse!(config).each {|fname| read_filenames(canonical(fname)) }
          @working_dir = nil
        end

        opts.on('--encoding=NAME', "Input encoding (defaults to UTF-8).") do |encoding|
          JsDuck::IO.encoding = encoding
        end

        opts.separator ""
        opts.separator "Customizing output:"
        opts.separator ""

        opts.on('--title=TEXT',
          "Custom title text for the documentation.",
          "",
          "Defaults to 'Documentation - JSDuck'",
          "",
          "The title will be used both inside <title> and in",
          "the header of the page.  Inside page header the left",
          "part (from ' - ' separator) will be shown in bold.") do |text|
          @title = text
          @header = text.sub(/^(.*?) +- +.*/, "<strong>\\1 </strong>")
        end

        opts.on('--footer=TEXT',
          "Custom footer text for the documentation.",
          "",
          "Defaults to: 'Generated with JSDuck {VERSION}.'",
          "",
          "'{VERSION}' is a placeholder that will get substituted",
          "with the current version of JSDuck.  See --version.") do |text|
          @footer = text.gsub(/\{VERSION\}/, @version)
        end

        opts.on('--head-html=HTML',
          "HTML for the <head> section of index.html.",
          "",
          "Useful for adding extra <style> and other tags.",
          "",
          "This option can be used repeatedly to append several",
          "things to the header.") do |html|
          @head_html += html
        end

        opts.on('--body-html=HTML',
          "HTML for the <body> section of index.html.",
          "",
          "Useful for adding extra markup to the page.",
          "",
          "This option can be used repeatedly to append several",
          "things to the body.") do |html|
          @body_html += html
        end

        opts.on('--welcome=PATH',
          "HTML file with content for welcome page.",
          "",
          "It should only contain the <body> part of a HTML page.",
          "",
          "See also: https://github.com/senchalabs/jsduck/wiki/Welcome-page") do |path|
          @welcome = canonical(path)
        end

        opts.on('--guides=PATH',
          "JSON file describing the guides.",
          "",
          "The file should be in a dir containing the actual guides.",
          "A guide is a dir containing README.md, icon.png, and",
          "other images referenced by the README.md file.",
          "",
          "See also: https://github.com/senchalabs/jsduck/wiki/Guides") do |path|
          @guides = canonical(path)
        end

        opts.on('--videos=PATH',
          "JSON file describing the videos.",
          "",
          "See also: https://github.com/senchalabs/jsduck/wiki/Videos") do |path|
          @videos = canonical(path)
        end

        opts.on('--examples=PATH',
          "JSON file describing the examples.",
          "",
          "See also: https://github.com/senchalabs/jsduck/wiki/Examples") do |path|
          @examples = canonical(path)
        end

        opts.on('--categories=PATH',
          "JSON file defining categories for classes.",
          "",
          "Without this option the classes will be categorized",
          "based on how they are namespaced.",
          "",
          "See also: https://github.com/senchalabs/jsduck/wiki/Categories") do |path|
          @categories_path = canonical(path)
        end

        opts.on('--no-source',
          "Turns off the output of source files.") do
          @source = false
        end

        opts.on('--images=PATH',
          "Path for images referenced by {@img} tag.",
          "",
          "Several paths can be specified by using the option",
          "multiple times.  This option only applies to {@img}",
          "tags used in API (classes/members) documentation.",
          "Images used in guides must be located inside the",
          "directory of the specific guide.") do |path|
          @images << canonical(path)
        end

        opts.on('--tests',
          "Creates page for testing inline examples.") do
          @tests = true
        end

        opts.on('--stats',
          "Creates page with all kinds of statistics.") do
          @stats = true
        end

        opts.on('--import=VERSION:PATH',
          "Imports docs generating @since & @new.",
          "",
          "For example:",
          "",
          "    --import='1.0:/path/to/first/version'",
          "    --import='2.0:/path/to/second/version'",
          "    --import='3.0",
          "",
          "Several versions can be imported using the option multiple",
          "times.  The last version must always be the current one",
          "without the :PATH portion.",
          "",
          "JSDuck will then check in which version every class/member",
          "first appears in and tag it with an appropriate @since tag.",
          "Things appearing only in the latest version will also get",
          "a @new tag (unless --new-since option is used).",
          "",
          "See also: https://github.com/senchalabs/jsduck/wiki/@since") do |v|
          if v =~ /\A(.*?):(.*)\Z/
            @imports << {:version => $1, :path => canonical($2)}
          else
            @imports << {:version => v}
          end
        end

        opts.on('--new-since=VERSION',
          "Since when to label items with @new tag.",
          "",
          "The VERSION must be one of the version names defined",
          "with --import option.",
          "",
          "Defaults to the last version listed by --import.") do |v|
          @new_since = v
        end

        opts.separator ""
        opts.separator "Tweaking:"
        opts.separator ""

        opts.on('--meta-tags=PATH',
          "Path to custom meta-tag implementations.",
          "",
          "Can be a path to single Ruby file or a directory.",
          "",
          "This option can be used repeatedly to include multiple",
          "meta tags from different places.",
          "",
          "See also: https://github.com/senchalabs/jsduck/wiki/Custom-tags") do |path|
          @meta_tag_paths << canonical(path)
        end

        opts.on('--ignore-global',
          "Turns off the creation of 'global' class.",
          "",
          "The 'global' class gets created when members that",
          "don't belong to any class are found - all these",
          "members will be placed into the 'global' class.",
          "",
          "Using this option won't suppress the warning that's",
          "given when global members are found.  For that you",
          "need to additionally use --warnings=-global") do
          @ignore_global = true
        end

        opts.on('--external=Foo,Bar,Baz', Array,
          "Declares list of external classes.",
          "",
          "These classes will then no more generate warnings",
          "when used in type definitions or inherited from.",
          "",
          "Multiple classes can be given in comma-separated list,",
          "or by using the option repeatedly.") do |classes|
          @external_classes += classes
        end

        opts.on('--[no-]ext4-events',
          "Forces Ext4 options param on events.",
          "",
          "In Ext JS 4 and Sencha Touch 2 all event handlers are",
          "passed an additional options object at the end of the",
          "parameters list.  This options object is skipped in the",
          "documentation of Ext4/Touch2 events, so it needs to be",
          "appended by JSDuck.",
          "",
          "The default is to auto-detect if we're using Ext JS 4",
          "or Sencha Touch 2 based on whether the code defines",
          "classes using Ext.define(), and only then append the",
          "options parameter.  This should work most of the time.",
          "",
          "Use this option to override the auto-detection.") do |e|
          @ext4_events = e
        end

        opts.on('--examples-base-url=URL',
          "Base URL for examples with relative URL-s.",
          " ",
          "Defaults to: 'extjs-build/examples/'") do |path|
          @examples_base_url = path
        end

        opts.on('--link=TPL',
          "HTML template for replacing {@link}.",
          "",
          "Possible placeholders:",
          "",
          "%c - full class name (e.g. 'Ext.Panel')",
          "%m - class member name prefixed with member type",
          "     (e.g. 'method-urlEncode')",
          "%# - inserts '#' if member name present",
          "%- - inserts '-' if member name present",
          "%a - anchor text for link",
          "",
          "Defaults to: '<a href=\"#!/api/%c%-%m\" rel=\"%c%-%m\" class=\"docClass\">%a</a>'") do |tpl|
          @link_tpl = tpl
        end

        opts.on('--img=TPL',
          "HTML template for replacing {@img}.",
          "",
          "Possible placeholders:",
          "",
          "%u - URL from @img tag (e.g. 'some/path.png')",
          "%a - alt text for image",
          "",
          "Defaults to: '<p><img src=\"%u\" alt=\"%a\"></p>'") do |tpl|
          @img_tpl = tpl
        end

        opts.on('--eg-iframe=PATH',
          "HTML file used to display inline examples.",
          "",
          "The file will be used inside <iframe> that renders the",
          "example.  Not just any HTML file will work - it needs to",
          "define loadInlineExample function that will be called",
          "with the example code.",
          "",
          "See also: https://github.com/senchalabs/jsduck/wiki/Inline-examples") do |path|
          @eg_iframe = canonical(path)
        end

        opts.on('--ext-namespaces=Ext,Foo', Array,
          "Additional Ext JS namespaces to recognize.",
          "",
          "Defaults to 'Ext'",
          "",
          "Useful when using Ext JS in sandbox mode where instead",
          "of Ext.define() your code contains YourNs.define().",
          "In such case pass --ext-namespaces=Ext,YourNS option",
          "and JSDuck will recognize both Ext.define() and",
          "YourNs.define() plus few other things that depend on",
          "Ext namespace like Ext.emptyFn.") do |ns|
          @ext_namespaces = ns
        end

<<<<<<< HEAD
        opts.on('--rest', "Creates REST docs from YML input.", " ") do
          @rest = true
          # automatically disable source for YML input -- no source files to link to.
          @source = false
        end

        opts.on('--stats',
          "Creates page with all kinds of statistics. Experimental!", " ") do
          @stats = true
=======
        opts.on('--touch-examples-ui',
          "Turns on phone/tablet UI for examples.",
          "",
          "This is a very Sencha Touch 2 docs specific option.",
          "Effects both normal- and inline-examples.") do
          @touch_examples_ui = true
>>>>>>> cb85dd05
        end

        opts.separator ""
        opts.separator "Debugging:"
        opts.separator ""

        opts.on('-v', '--verbose',
          "Turns on excessive logging.",
          "",
          "Log messages are writted to STDERR.") do
          Logger.instance.verbose = true
        end

        opts.on('--warnings=+A,-B,+C', Array,
          "Turns warnings selectively on/off.",
          "",
          " +all - to turn on all warnings",
          "",
          "List of all available warning types:",
          "(Those with '+' in front of them default to on)",
          "",
          *Logger.instance.doc_warnings) do |warnings|
          warnings.each do |op|
            if op =~ /^([-+]?)(.*)$/
              enable = !($1 == "-")
              name = $2.to_sym
              Logger.instance.set_warning(name, enable)
            end
          end
        end

        opts.on('-p', '--processes=COUNT',
          "The number of parallel processes to use.",
          "",
          "Defaults to the number of processors/cores.",
          "",
          "Set to 0 to disable parallel processing completely.",
          "This is often useful in debugging to get deterministic",
          "results.",
          "",
          "In Windows this option is disabled.") do |count|
          @processes = count.to_i
        end

        opts.on('--pretty-json',
          "Turns on pretty-printing of JSON.",
          "",
          "This is useful when studying the JSON files generated",
          "by --export option.  But the option effects any JSON",
          "that gets generated, so it's also useful when debugging",
          "the resource files generated for the docs app.") do
          @pretty_json = true
        end

        opts.on('--template=PATH',
          "Dir containing the UI template files.",
          "",
          "Useful when developing the template files.") do |path|
          @template_dir = canonical(path)
        end

        opts.on('--template-links',
          "Creates symlinks to UI template files.",
          "",
          "Useful for template files development.",
          "Only works on platforms supporting symbolic links.") do
          @template_links = true
        end

        opts.on('--extjs-path=PATH',
          "Path for main ExtJS JavaScript file.",
          "",
          "This is the ExtJS file that's used by the docs app UI.",
          "",
          "Defaults to extjs/ext-all.js",
          "",
          "Useful for switching to extjs/ext-all-debug.js in development.") do |path|
          @extjs_path = path # NB! must be relative path
        end

        opts.on('--local-storage-db=NAME',
          "Prefix for LocalStorage database names.",
          "",
          "Defaults to 'docs'") do |name|
          @local_storage_db = name
        end

        opts.on('-h', '--help[=--some-option]',
          "Use --help=--option for help on option.",
          "",
          "For example To get help on --processes option any of the",
          "following will work:",
          "",
          "    --help=--processes",
          "    --help=processes",
          "    --help=-p",
          "    --help=p") do |v|
          if v
            puts opts.help_single(v)
          else
            puts opts.help
          end
          exit
        end

        opts.on('--version', "Prints JSDuck version") do
          puts "JSDuck " + @version
          exit
        end
      end

      return optparser
    end

    # Reads JSON configuration from file and returns an array of
    # config options that can be feeded into optparser.
    def read_json_config(fname)
      config = []
      json = JsonDuck.read(fname)
      json.each_pair do |key, value|
        if key == "--"
          # filenames
          config += Array(value).map(&:to_s)
        elsif value == true
          # simple switch
          config += [key.to_s]
        else
          # An option with value or with multiple values.
          # In the latter case, add the option multiple times.
          Array(value).each do |v|
            config += [key.to_s, v.to_s]
          end
        end
      end
      config
    end

    # scans directory for .js files or simply adds file to input files list
    def read_filenames(fname)
      if @rest
        fname_pattern = "/**/*.{yml}"
      else
        fname_pattern = "/**/*.{js,css,scss}"
      end
      if File.exists?(fname)
        if File.directory?(fname)
          Dir[fname+fname_pattern].each {|f| @input_files << f }
        elsif fname =~ /\.jsb3$/
          extract_jsb_files(fname).each {|fn| read_filenames(fn) }
        else
          @input_files << fname
        end
      else
        Logger.instance.warn(nil, "File not found", fname)
      end
    end

    # Extracts files of first build in jsb file
    def extract_jsb_files(jsb_file)
      json = JsonDuck::read(jsb_file)
      basedir = File.dirname(jsb_file)

      return json["builds"][0]["packages"].map do |package_id|
        package = json["packages"].find {|p| p["id"] == package_id }
        (package ? package["files"] : []).map do |file|
          File.expand_path(basedir + "/" + file["path"] + file["name"])
        end
      end.flatten
    end

    # Converts relative path to full path
    #
    # Especially important for running on Windows where C:\foo\bar
    # pathnames are converted to C:/foo/bar which ruby can work on
    # more easily.
    def canonical(path)
      File.expand_path(path, @working_dir)
    end

    # Runs checks on the options
    def validate
      if @input_files.length == 0 && !@welcome && !@guides && !@videos && !@examples
        Logger.instance.fatal("You should specify some input files, otherwise there's nothing I can do :(")
        exit(1)
      elsif @output_dir == :stdout && !@export
        Logger.instance.fatal("Output to STDOUT only works when using --export option")
        exit(1)
      elsif ![nil, :full, :api, :examples].include?(@export)
        Logger.instance.fatal("Unknown export format: #{@export}")
        exit(1)
      elsif @output_dir != :stdout
        if !@output_dir
          Logger.instance.fatal("You should also specify an output directory, where I could write all this amazing documentation")
          exit(1)
        elsif File.exists?(@output_dir) && !File.directory?(@output_dir)
          Logger.instance.fatal("The output directory is not really a directory at all :(")
          exit(1)
        elsif !File.exists?(File.dirname(@output_dir))
          Logger.instance.fatal("The parent directory for #{@output_dir} doesn't exist")
          exit(1)
        elsif !@export && !File.exists?(@template_dir + "/extjs")
          Logger.instance.fatal("Oh noes!  The template directory does not contain extjs/ directory :(")
          Logger.instance.fatal("Please copy ExtJS over to template/extjs or create symlink.")
          Logger.instance.fatal("For example:")
          Logger.instance.fatal("    $ cp -r /path/to/ext-4.0.0 " + @template_dir + "/extjs")
          exit(1)
        elsif !@export && !File.exists?(@template_dir + "/resources/css")
          Logger.instance.fatal("Oh noes!  CSS files for custom ExtJS theme missing :(")
          Logger.instance.fatal("Please compile SASS files in template/resources/sass with compass.")
          Logger.instance.fatal("For example:")
          Logger.instance.fatal("    $ compass compile " + @template_dir + "/resources/sass")
          exit(1)
        end
      end
    end

  end

end<|MERGE_RESOLUTION|>--- conflicted
+++ resolved
@@ -85,13 +85,8 @@
       @version = "4.0.0"
 
       # Customizing output
-<<<<<<< HEAD
       @title = "Titanium Mobile"
       @header = "<strong>Titanium</strong>"
-=======
-      @title = "Documentation - JSDuck"
-      @header = "<strong>Documentation</strong> JSDuck"
->>>>>>> cb85dd05
       @footer = "Generated with <a href='https://github.com/senchalabs/jsduck'>JSDuck</a> #{@version}."
       @head_html = ""
       @body_html = ""
@@ -513,7 +508,6 @@
           @ext_namespaces = ns
         end
 
-<<<<<<< HEAD
         opts.on('--rest', "Creates REST docs from YML input.", " ") do
           @rest = true
           # automatically disable source for YML input -- no source files to link to.
@@ -523,14 +517,14 @@
         opts.on('--stats',
           "Creates page with all kinds of statistics. Experimental!", " ") do
           @stats = true
-=======
+        end
+
         opts.on('--touch-examples-ui',
           "Turns on phone/tablet UI for examples.",
           "",
           "This is a very Sencha Touch 2 docs specific option.",
           "Effects both normal- and inline-examples.") do
           @touch_examples_ui = true
->>>>>>> cb85dd05
         end
 
         opts.separator ""
