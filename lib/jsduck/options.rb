--- conflicted
+++ resolved
@@ -93,11 +93,7 @@
       ]
       @ext4_events = nil
 
-<<<<<<< HEAD
       @version = "5.0.0.beta2"
-=======
-      @version = "4.8.0"
->>>>>>> 0f731957
 
       # Customizing output
       @title = "Documentation - JSDuck"
