--- conflicted
+++ resolved
@@ -78,11 +78,7 @@
       @ext4_events = nil
       @meta_tag_paths = []
 
-<<<<<<< HEAD
       @version = "4.0.beta2"
-=======
-      @version = "3.11.1"
->>>>>>> c641783f
 
       # Customizing output
       @title = "Ext JS - Sencha Docs"
