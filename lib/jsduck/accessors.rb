--- conflicted
+++ resolved
@@ -39,15 +39,8 @@
 
     def build_lookup_table(members, tagname)
       map = {}
-<<<<<<< HEAD
-
-      members.each do |m|
-        next if m[:meta][:hide]
-        map[m[:name]] = m
-=======
       members.each do |m|
         map[m[:name]] = m if m[:tagname] == tagname
->>>>>>> 7e42ac49
       end
       map
     end
