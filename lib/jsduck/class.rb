--- conflicted
+++ resolved
@@ -133,105 +133,9 @@
     #
     # The query hash can contain the following fields:
     #
-<<<<<<< HEAD
-    # See members_hash for details.
-    def members(type, context=:members)
-      ms = members_hash(type, context).values #.find_all {|m| !m[:private] }
-      begin
-        ms.sort! {|a,b| a[:name] <=> b[:name] }
-      rescue
-        print "Error sorting mebers hash for " + @doc[:name] 
-      end
-      type == :method ? constructor_first(ms) : ms
-    end
-
-    # If methods list contains constructor, rename it with class name
-    # and move into beginning of methods list.
-    def constructor_first(ms)
-      constr = ms.find {|m| m[:name] == "constructor" }
-      if constr
-        ms.delete(constr)
-        ms.unshift(constr)
-      end
-      ms
-    end
-
-    # Returns hash of all members in class (and of parent classes
-    # and mixin classes).  Members are methods, properties, cfgs,
-    # events (member type is specified through 'type' parameter).
-    #
-    # When parent and child have members with same name,
-    # member from child overrides tha parent member.
-    def members_hash(type, context=:members)
-      # Singletons have no static members
-      if @doc[:singleton] && context == :statics
-        # Warn if singleton has static members
-        @doc[context][type].each do |m|
-          ctx = m[:files][0]
-          msg = "Singleton class #{@doc[:name]} can't have static members, remove the @static tag."
-          Logger.instance.warn(:sing_static, msg, ctx[:filename], ctx[:linenr])
-        end
-        return {}
-      end
-
-      ms = parent ? parent.members_hash(type, context) : {}
-
-      mixins.each do |mix|
-        merge!(ms, mix.members_hash(type, context))
-      end
-
-      # For static members, exclude everything not explicitly marked as inheritable
-      if context == :statics
-        ms.delete_if {|key, member| !member[:inheritable] }
-      end
-
-      merge!(ms, local_members_hash(type, context))
-
-      # If singleton has static members, include them as if they were
-      # instance members.  Otherwise they will be completely excluded
-      # from the docs, as the static members block is not created for
-      # singletons.
-      if @doc[:singleton] && @doc[:statics][type].length > 0
-        merge!(ms, local_members_hash(type, :statics))
-      end
-
-      # Remove explicitly hidden members (tagged with @hide)
-      ms.reject! {|k, v| v[:meta] && v[:meta][:hide] }
-
-      ms
-    end
-
-    # merges second members hash into first one
-    def merge!(hash1, hash2, skip_overrides=false)
-      hash2.each_pair do |name, m|
-        if m[:meta] && m[:meta][:hide]
-          if hash1[name]
-            hash1.delete(name)
-          else
-            ctx = m[:files][0]
-            msg = "@hide used but #{m[:tagname]} #{m[:name]} not found in parent class"
-            Logger.instance.warn(:hide, msg, ctx[:filename], ctx[:linenr])
-          end
-        else
-          if hash1[name]
-            store_overrides(hash1[name], m)
-          end
-          hash1[name] = m
-        end
-      end
-    end
-
-    # Invoked when merge! finds two members with the same name.
-    # New member always overrides the old, but inside new we keep
-    # a list of members it overrides.  Normally one member will
-    # override one other member, but a member from mixin can override
-    # multiple members - although there's not a single such case in
-    # ExtJS, we have to handle it.
-=======
     # - :name : String    - the name of the member to find.
     #
     # - :tagname : Symbol - the member type to look for.
->>>>>>> 7e42ac49
     #
     # - :static : Boolean - true to only return static members,
     #                       false to only return instance members.
@@ -289,24 +193,10 @@
       "#{m[:meta][:static] ? 'static-' : ''}#{m[:tagname]}-#{name}"
     end
 
-<<<<<<< HEAD
-    # Returns default hash that has empty array for each member type
-    def self.default_members_hash
-      return {
-        :cfg => [],
-        :property => [],
-        :method => [],
-        :event => [],
-        :css_var => [],
-        :css_mixin => [],
-        :example => []
-      }
-=======
     # Loops through all available member types,
     # passing the tagname of the member to the block.
     def self.each_member_type(&block)
       [:cfg, :property, :method, :event, :css_var, :css_mixin].each(&block)
->>>>>>> 7e42ac49
     end
   end
 
