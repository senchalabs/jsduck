require 'jsduck/meta_tag_registry'
require 'jsduck/html'

module JsDuck

  # Ruby-side implementation of class docs Renderer.
  # Uses PhantomJS to run Docs.Renderer JavaScript.
  class Renderer
    def initialize(opts)
      @opts = opts
      @pretty_platform_name = {
        'android' => 'Android',
        'blackberry' => 'BlackBerry',
        'iphone' => 'iPhone',
        'ipad' => 'iPad',
        'mobileweb' => 'Mobile Web',
        'tizen' => 'Tizen'
      }
    end

    def render(cls)
        @cls = cls

        return [
          "<div>",
          	"<div class='sidebar'>",
#            render_sidebar,
             @cls[:meta] != nil && @cls[:meta][:platform] != nil && @cls[:meta][:platform].length != 0 ? render_platforms(@cls[:meta][:platform], true) : '',
            "</div>",
            "<div class='hierarchy'>",
            render_tree,
            "</div>",
            "<div class='doc-contents'>",
              render_meta_data(@cls[:html_meta], :top),
              render_private_class_notice,
              @cls[:doc],
<<<<<<< HEAD
              render_meta_data(@cls[:html_meta], :custom),
=======
              render_enum_class_notice,
>>>>>>> cb85dd05
              render_meta_data(@cls[:html_meta], :bottom),
            "</div>",
            "<div class='members'>",
              render_all_sections,
            "</div>",
          "</div>",
        ].flatten.compact.join
    end

    def render_private_class_notice
      return if !@cls[:private]
      return [
        "<p class='private'><strong>NOTE</strong> ",
        "This is a private utility class for internal use by the framework. ",
        "Don't rely on its existence.</p>",
      ]
    end

    def render_enum_class_notice
      return if !@cls[:enum]

      if @cls[:enum][:type] == "String"
        first = @cls[:members][:property][0] || {:name => 'foo', :default => '"foo"'}
        [
          "<p class='enum'><strong>ENUM:</strong> ",
          "This enumeration defines a set of String values. ",
          "It exists primarily for documentation purposes - ",
          "in code use the actual string values like #{first[:default]}, ",
          "don't reference them through this class like #{@cls[:name]}.#{first[:name]}.</p>",
        ]
      else
        [
          "<p class='enum'><strong>ENUM:</strong> ",
          "This enumeration defines a set of #{@cls[:enum][:type]} values.</p>",
        ]
      end
    end

    def render_meta_data(meta_data, position)
      return if meta_data.size == 0

      MetaTagRegistry.instance.tags(position).map {|tag| meta_data[tag.key] }
    end

    def render_platforms(platforms, sidebar)
      return [
        '<ul class="',
        sidebar ? 'sidebar-platforms' : 'platforms',
        '">',
        platforms.map do |platform| 
        	begin
                name, version = platform.split()
	        	"<li class='platform-" + name + "' title='" + @pretty_platform_name[name] + " since Titanium SDK "+version+"'>" + (sidebar ? (@pretty_platform_name[name] + " "+ version)  : '&nbsp;') + "</li>" 
	        rescue
	    	    puts "[ERROR] Unknown platform: '" + platform + "'"
    	    end
        end,
        '</ul>'
      ]
    end

    def render_inline_platforms(platforms, sidebar)
      return [
        '<ul class="',
        sidebar ? 'sidebar-platforms' : 'platforms',
        '">',
        platforms.map do |platform| 
        	begin
	        	"<li class='platform-" + platform + "' title='" + @pretty_platform_name[platform]+"' >" + (sidebar ? (@pretty_platform_name[platform])  : '&nbsp;') + "</li>" 
	        rescue
	    	    puts "[ERROR] Unknown platform: '" + platform + "'"
    	    end
        end,
        '</ul>'
      ]
    end

    def render_sidebar
      items = [
        render_alternate_class_names,
#        render_tree,
        render_dependencies(:mixins, "Mixins"),
        render_dependencies(:parentMixins, "Inherited mixins"),
        render_dependencies(:requires, "Requires"),
        render_dependencies(:subclasses, "Subclasses"),
        render_dependencies(:mixedInto, "Mixed into"),
        render_dependencies(:uses, "Uses"),
        @opts.source ? render_files : nil,
      ]
      if items.compact.length > 0
        return ['<pre class="hierarchy">', items, '</pre>']
      else
        return nil
      end
    end

    def render_alternate_class_names
      return if @cls[:alternateClassNames].length == 0
      return [
        "<h4>Alternate names</h4>",
        @cls[:alternateClassNames].sort.map {|name| "<div class='alternate-class-name'>#{name}</div>" },
      ]
    end

    def render_dependencies(type, title)
      return if !@cls[type] || @cls[type].length == 0
      return [
        "<h4>#{title}</h4>",
        @cls[type].sort.map {|name| "<div class='dependency'>#{name.exists? ? render_link(name) : name}</div>" },
      ]
    end

    def render_files
      # We don't need to output this section since we don't have real JS sources
      return 
      return if @cls[:files].length == 0 || @cls[:files][0][:filename] == ""
      return [
        "<h4>Files</h4>",
        @cls[:files].map do |file|
          url = "source/" + file[:href]
          title = File.basename(file[:filename])
          "<div class='dependency'><a href='#{url}' target='_blank'>#{title}</a></div>"
        end
      ]
    end
    # Take care of the special case where class has parent for which we have no docs.
    # In that case the "extends" property exists but "superclasses" is empty.
    # We still create the tree, but without links in it.
    #
    # Restoring Ti versions of render_tree and render_class_tree
    #
    def render_tree
      return if !@cls[:extends] || @cls[:extends] == "Object"
      tree = ["<div class='classes'>"]#<h4>Hierarchy</h4>

      if @cls[:superclasses].length > 0
        tree + render_class_tree(@cls[:superclasses].concat([@cls[:name]]), {:first => true, :links =>        true}) + ["</div>"]
      else
        tree + render_class_tree([@cls[:extends], @cls[:name]], {:first => true}) + ["</div>"]
      end
      #tree + ["</div>"]

    end

    def render_class_tree(superclasses, o)
      return "" if superclasses.length == 0

      name = superclasses[0]
      # note render_class_tree was moved below the </div>. need to figure out whether
      # Andrew did this on purpose, or by accident.
      return [
        "<div class='subclass'>",
          (o[:first] ? '' : ' &gt; '),
          superclasses.length > 1 ? (o[:links] ? render_link(name) : name) : "<strong>#{name}</strong>",
        "</div>",
        render_class_tree(superclasses.slice(1, superclasses.length-1), {:links => o[:links]})
      ]
    end

#    def render_class_tree(classes, i=0)
#      return "" if classes.length <= i
#
#      name = classes[i]
#      return [
#        "<div class='subclass #{i == 0 ? 'first-child' : ''}'>",
#          classes.length-1 == i ? "<strong>#{name}</strong>" : (name.exists? ? render_link(name) : name),
#         render_class_tree(classes, i+1),
#        "</div>",
#      ]
#    end

    def render_link(cls_name, member=nil)
      id = member ? cls_name + "-" + member[:id] : cls_name
      label = member ? cls_name + "." + member[:name] : cls_name
      return "<a href='#!/api/#{id}' rel='#{id}' class='docClass'>#{label}</a>"
    end

    def render_all_sections
      properties = (@opts.rest && "Fields") || "Properties"
      sections = [
        {:type => :property, :title => properties },
        {:type => :method, :title => "Methods"},
        {:type => :event, :title => "Events"},
        {:type => :css_var, :title => "CSS Variables"},
        {:type => :css_mixin, :title => "CSS Mixins"}
      ]

      render_configs_section + sections.map {|sec| render_section(sec) } 
    end

    def render_configs_section
      configs = @cls[:members][:cfg] + @cls[:statics][:cfg]

      if configs.length > 0
        required, optional = configs.partition {|c| c[:meta][:required] }
        return [
          "<div class='members-section'>",
            required.length == 0 ? "<div class='definedBy'>Defined By</div>" : "",
            "<h3 class='members-title icon-cfg'>Config options</h3>",
            render_subsection(required, "Required Config options"),
            render_subsection(optional, required.length > 0 ? "Optional Config options" : nil),
          "</div>",
        ]
      else
        return []
      end
    end

    def render_section(sec)
      members = @cls[:members][sec[:type]]
      statics = @cls[:statics][sec[:type]]

      # Skip rendering empty sections
      if members.length > 0 || statics.length > 0
        return [
          "<div class='members-section'>",
            statics.length == 0 ? "<div class='definedBy'>Defined By</div>" : "",
            "<h3 class='members-title icon-#{sec[:type]}'>#{sec[:title]}</h3>",
            render_subsection(members, statics.length > 0 ? "Instance #{sec[:title]}" : nil),
            render_subsection(statics, "Static #{sec[:title]}"),
          "</div>",
        ]
      else
        return []
      end
    end

    def render_subsection(members, title)
      return if members.length == 0
      index = 0
      return [
        "<div class='subsection'>",
          title ? "<div class='definedBy'>Defined By</div><h4 class='members-subtitle'>#{title}</h3>" : "",
          members.map {|m| index += 1; render_member(m, index == 1) },
        "</div>",
      ]
    end

    def render_member(m, is_first)
      # use classname "first-child" when it's first member in its category
      first_child = is_first ? "first-child" : ""
      # shorthand to owner class
      owner = m[:owner]
      # is this method inherited from parent?
      inherited = (owner != @cls[:name])

      return [
        "<div id='#{m[:id]}' class='member #{first_child} #{inherited ? 'inherited' : 'not-inherited'}'>",
          # leftmost column: expand button
          "<a href='#' class='side expandable'>",
            "<span>&nbsp;</span>",
          "</a>",
          # member name and type + link to owner class and source
          "<div class='title'>",
            "<div class='meta'>",
              inherited ? "<a href='#!/api/#{owner}' rel='#{owner}' class='defined-in docClass'>#{owner}</a>" :
                          "<span class='defined-in' rel='#{owner}'>#{owner}</span>",
            "</div>",
            # method params signature or property type signature
            render_signature(m),
          "</div>",
          # short and long descriptions
          "<div class='description'>",
            "<div class='short'>",
              m[:shortDoc] ? m[:shortDoc] : m[:doc],
            "</div>",
            "<div class='long'>",
              render_long_doc(m),
            "</div>",
          "</div>",
        "</div>",
      ]
    end

    def render_signature(m)
      expandable = m[:shortDoc] ? "expandable" : "not-expandable"

      name = m[:name]
      before = ""
      if m[:tagname] == :method && m[:name] == "constructor"
        before = "<strong class='new-keyword'>new</strong>"
        name = @cls[:name]
      end

      if m[:tagname] == :method && @opts.rest
          httpMethod = "ERROR "
          if m[:httpMethod]
              httpMethod = m[:httpMethod]
          else 
             print "HTTP method not set for " + m[:name] + " in " + m[:files] + "\n"
          end
          before = "<strong class='http-method'>" + httpMethod + " </strong>"
          name = m[:url]
      end
          
      if m[:tagname] == :cfg || m[:tagname] == :property || m[:tagname] == :css_var
        params = "<span> : #{m[:html_type]}</span>"
      # For REST docs, skip the params in the signature
      elsif m[:tagname] != :event && ! @opts.rest
        ps = m[:params].map {|p| render_short_param(p) }.join(", ")
        params = "( <span class='pre'>#{ps}</span> )"
        if m[:tagname] == :method && m[:return][:type] != "undefined"
          params += " : " + m[:return][:html_type]
        end
      end

      after = ""
      MetaTagRegistry.instance.signatures.each do |s|
        after += "<strong class='#{s[:key]} signature'>#{s[:long]}</strong>" if m[:meta][s[:key]]
      end

      uri = "#!/api/#{m[:owner]}-#{m[:id]}"

      return [
        before,
        "<a href='#{uri}' class='name #{expandable}'>#{name}</a>",
        params,
        after
      ]
    end

    def render_short_param(param)
      p = param[:html_type] + " " + param[:name]
      return param[:optional] ? "["+p+"]" : p
    end

    def render_long_doc(m)
      doc = []

      doc << render_meta_data(m[:html_meta], :top)

      doc << m[:doc]

      doc << render_meta_data(m[:html_meta], :custom)

      if m[:default] && m[:default] != "undefined"
        doc << "<p>Default: " + m[:default] + "</p>"
      end

      doc << render_meta_data(m[:html_meta], :bottom)

      doc << render_params_and_return(m)

      if @opts.rest
          doc << render_examples(m)
      end

      if m[:overrides]
        overrides = m[:overrides].map {|o| render_link(o[:owner], o) }.join(", ")
        doc << "<p>Overrides: #{overrides}</p>"
      end

      doc
    end

    # Handles both rendering of method parameters and return value.
    # Plus the rendering of object properties, which could also be
    # functions in which case they too will be rendered with
    # parameters and return value.
    def render_params_and_return(item)
      doc = []

      if item[:params] && item[:params].length > 0
        params = item[:params]
      elsif item[:properties] && item[:properties].length > 0
        params = item[:properties]
        # If the name of last property is "return"
        # remove it from params list and handle it separately afterwards
        if params.last[:name] == "return"
          ret = params.last
          params = params.slice(0, params.length-1)
        end
      end

      if params
        if item[:type] == "Function" || item[:tagname] == :method
          doc << '<h3 class="pa">Parameters</h3>'
        elsif item[:tagname] == :event
          doc << '<h3 class="pa">Properties</h3>'
        end
        doc << [
          "<ul>",
          params.map {|p| render_long_param(p) },
          "</ul>",
        ]
      end

      if @opts.rest
        if item[:response] && item[:response].length > 0
          doc << '<h3 class="pa">Response Parameters</h3>'
          doc << [
              "<ul>",
              item[:response].map {|p| render_long_param(p) },
              "</ul>"
          ]
        end

      else
        if item[:return]
          doc << render_return(item[:return])
        elsif ret
          doc << render_return(ret)
        end
      end

      if item[:throws]
        doc << render_throws(item[:throws])
      end

      doc
    end

    def render_long_param(p)
      # for REST, default to optional parameters
      if @opts.rest
        optional = ""
        required = ' <strong class="required signature">required</strong>'
      else
        optional = " (optional)"
        required = ""
      end
      return [
        "<li>",
          "<span class='pre'>#{p[:name]}</span> : ",
          p[:html_type],
          p[:optional] ? optional : required,
          p[:deprecated] ? '<strong class="deprecated signature">deprecated</strong>' : "",
          "<div class='sub-desc'>",
            p[:doc],
            p[:platform] != nil && p[:platform].length > 0 ? render_platforms(p[:platform], false) : '',
            p[:inline_platforms] != nil && p[:inline_platforms].length > 0 ?  render_inline_platforms(p[:inline_platforms], false) : '',
            p[:default] ? "Default: " + p[:default] : "",
            p[:properties] && p[:properties].length > 0 ? render_params_and_return(p) : "",
          "</div>",
        "</li>",
      ]
    end

    def render_examples(member)
      if ! member.has_key?(:examples)
          return []
      end
      examples = member[:examples]
      # Skip rendering empty sections
      if examples.length > 0 
        ex_section = [ 
            "<div class='examples-section'>",
            "<h3 class='examples-title icon-examples'>Examples</h3>" ]
        examples.each do |ex|
          ex_section << render_example(ex)
        end
        ex_section <<  "</div>"
        return ex_section
      else
        return []
      end
    end

    def render_example(example)
      # Ti adding platform and platform_name attributes to example div, needed for naming and history
      # NOTE: platforms not found in the platform_names hash will not be displayed
      if !@opts.platform_names.has_key?(example[:platform])
        return []
      end
      
      return [ 
      "<div class='example example-#{example[:platform]}' platform='#{example[:platform]}' platform_name='#{@opts.platform_names[example[:platform]]}'>",
      example[:doc],
      "</div>"
      ]
    end

    def render_return(ret)
      return ["<h3 class='pa'>Returns</h3><ul><li><span class='pre'>void</span></li></ul>"] if ret[:type] == "undefined"
      return [
        "<h3 class='pa'>Returns</h3>",
        "<ul>",
          "<li>",
            "<span class='pre'>#{ret[:html_type]}</span>",
            "<div class='sub-desc'>",
              ret[:doc],
              ret[:properties] && ret[:properties].length > 0 ? render_params_and_return(ret) : "",
            "</div>",
          "</li>",
        "</ul>",
      ]
    end

    def render_throws(throws)
      return [
        "<h3 class='pa'>Throws</h3>",
        "<ul>",
          throws.map do |thr|
            [
              "<li>",
                "<span class='pre'>#{thr[:html_type]}</span>",
                "<div class='sub-desc'>#{thr[:doc]}</div>",
              "</li>",
            ]
          end,
        "</ul>",
      ]
    end
  end

end<|MERGE_RESOLUTION|>--- conflicted
+++ resolved
@@ -34,11 +34,8 @@
               render_meta_data(@cls[:html_meta], :top),
               render_private_class_notice,
               @cls[:doc],
-<<<<<<< HEAD
               render_meta_data(@cls[:html_meta], :custom),
-=======
               render_enum_class_notice,
->>>>>>> cb85dd05
               render_meta_data(@cls[:html_meta], :bottom),
             "</div>",
             "<div class='members'>",
