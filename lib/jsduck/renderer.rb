--- conflicted
+++ resolved
@@ -76,14 +76,9 @@
     def render_sidebar
       items = [
         render_alternate_class_names,
-<<<<<<< HEAD
-        render_tree,
+#        render_tree,
         render_dependencies(:mixins, "Mixins"),
         render_dependencies(:parentMixins, "Inherited mixins"),
-=======
-#        render_tree,
-        render_dependencies(:allMixins, "Mixins"),
->>>>>>> fcc2764d
         render_dependencies(:requires, "Requires"),
         render_dependencies(:subclasses, "Subclasses"),
         render_dependencies(:mixedInto, "Mixed into"),
@@ -132,45 +127,22 @@
     # We still create the tree, but without links in it.
     def render_tree
       return if !@cls[:extends] || @cls[:extends] == "Object"
-<<<<<<< HEAD
-
-      return [
-        "<h4>Hierarchy</h4>",
-        render_class_tree(@cls[:superclasses] + [@cls[:name]])
-      ]
-=======
       tree = ["<div class='classes'>"]#<h4>Hierarchy</h4>
 
-      if @cls[:superclasses].length > 0
-        tree + render_class_tree(@cls[:superclasses].concat([@cls[:name]]), {:first => true, :links => true}) + ["</div>"]
-      else
-        tree + render_class_tree([@cls[:extends], @cls[:name]], {:first => true}) + ["</div>"]
-      end
-      #tree + ["</div>"]
-
->>>>>>> fcc2764d
+      tree + render_class_tree(@cls[:superclasses] + [@cls[:name]]) 
+      tree + ["</div>"]
+      return tree
     end
 
     def render_class_tree(classes, i=0)
       return "" if classes.length <= i
 
-<<<<<<< HEAD
       name = classes[i]
       return [
         "<div class='subclass #{i == 0 ? 'first-child' : ''}'>",
           classes.length-1 == i ? "<strong>#{name}</strong>" : (name.exists? ? render_link(name) : name),
           render_class_tree(classes, i+1),
-=======
-      name = superclasses[0]
-      # note render_class_tree was moved below the </div>. need to figure out whether
-      # Andrew did this on purpose, or by accident.
-      return [
-        "<div class='subclass'>",
-          (o[:first] ? '' : ' &gt; '),
-          superclasses.length > 1 ? (o[:links] ? render_link(name) : name) : "<strong>#{name}</strong>",
->>>>>>> fcc2764d
         "</div>",
-        render_class_tree(superclasses.slice(1, superclasses.length-1), {:links => o[:links]})
       ]
     end
 
@@ -259,11 +231,6 @@
             "<div class='meta'>",
               inherited ? "<a href='#!/api/#{owner}' rel='#{owner}' class='defined-in docClass'>#{owner}</a>" :
                           "<span class='defined-in' rel='#{owner}'>#{owner}</span>",
-<<<<<<< HEAD
-              "<br/>",
-              @opts.source ? "<a href='source/#{m[:files][0][:href]}' target='_blank' class='view-source'>view source</a>" : "",
-=======
->>>>>>> fcc2764d
             "</div>",
             # method params signature or property type signature
             render_signature(m),
@@ -398,12 +365,8 @@
           p[:deprecated] ? '<strong class="deprecated signature">deprecated</strong>' : "",
           "<div class='sub-desc'>",
             p[:doc],
-<<<<<<< HEAD
-            p[:default] ? "<p>Defaults to: <code>#{HTML.escape(p[:default])}</code></p>" : "",
-=======
             p[:platforms] != nil && p[:platforms].length > 0 ? render_platforms(p[:platforms], false) : '',
             p[:default] ? "<p>Defaults to: <code>#{CGI.escapeHTML(p[:default])}</code></p>" : "",
->>>>>>> fcc2764d
             p[:properties] && p[:properties].length > 0 ? render_params_and_return(p) : "",
           "</div>",
         "</li>",
