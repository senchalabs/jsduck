--- conflicted
+++ resolved
@@ -70,11 +70,7 @@
       return if !@cls[type] || @cls[type].length == 0
       return [
         "<h4>#{title}</h4>",
-<<<<<<< HEAD
-        @cls[type].sort.map {|name| "<div class='dependency'>#{render_link(name)}</div>" },
-=======
-        @cls[type].map {|name| "<div class='dependency'>#{name.exists? ? render_link(name) : name}</div>" },
->>>>>>> ded1ba47
+        @cls[type].sort.map {|name| "<div class='dependency'>#{name.exists? ? render_link(name) : name}</div>" },
       ]
     end
 
