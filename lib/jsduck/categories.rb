require 'jsduck/logger'
require 'jsduck/file_categories'
require 'jsduck/auto_categories'
require 'jsduck/categories_class_name'
require 'jsduck/columns'

module JsDuck

  # Reads in categories and outputs them as HTML div
  class Categories
    def self.create(filename, doc_formatter, relations)
      if filename
        categories = FileCategories.new(filename, relations)
      else
        categories = AutoCategories.new(relations)
      end
      Categories.new(categories.generate, doc_formatter, relations)
    end

    def initialize(categories, doc_formatter, relations={})
      @categories = categories
      @class_name = CategoriesClassName.new(doc_formatter, relations)
      @columns = Columns.new("classes")
    end

    # Returns HTML listing of classes divided into categories
    def to_html(style="")
      html = @categories.map do |category|
        [
          "<div class='section'>",
          "<h1>#{category['name']}</h1>",
          render_columns(category['groups']),
          "<div style='clear:both'></div>",
          "</div>",
        ]
      end.flatten.join("\n")

      return <<-EOHTML
        <div id='categories-content' style='#{style}'>
            #{html}
        </div>
      EOHTML
    end

    private

    def render_columns(groups)
      align = ["left-column", "middle-column", "right-column"]
      i = -1
      return @columns.split(groups, 3).map do |col|
        i += 1
        [
          "<div class='#{align[i]}'>",
          render_groups(col),
          "</div>",
        ]
      end
    end

    def render_groups(groups)
      return groups.map do |g|
        [
          "<h3>#{g['name']}</h3>",
          "<ul class='links'>",
          g["classes"].map {|cls| "<li>" + @class_name.render(cls) + "</li>" },
          "</ul>",
        ]
      end
    end

<<<<<<< HEAD
    # formats a link, expanding any we previously shortened to Ti.
    def format_class_link(cls)
      if @relations[cls]
        return @doc_formatter.link(cls, nil, cls)
      elsif
        expanded_cls = cls.sub(/^Ti\./, "Titanium.")
        if @relations[expanded_cls]
          return @doc_formatter.link(expanded_cls, nil, cls)
        else
          return cls
        end
      end
    end

    # Splits the array of items into n chunks so that the sum of
    # largest chunk is as small as possible.
    #
    # This is a brute-force implementation - we just try all the
    # combinations and choose the best one.
    def split(items, n)
      if n == 1
        [items]
      elsif items.length <= n
        Array.new(n) {|i| items[i] ? [items[i]] : [] }
      else
        min_max = nil
        min_arr = nil
        i = 0
        while i <= items.length-n
          i += 1
          # Try placing 1, 2, 3, ... items to first chunk.
          # Calculate the remaining chunks recursively.
          cols = [items[0,i]] + split(items[i, items.length], n-1)
          max = max_sum(cols)
          # Is this the optimal solution so far? Remember it.
          if !min_max || max < min_max
            min_max = max
            min_arr = cols
          end
        end
        min_arr
      end
    end

    def max_sum(cols)
      cols.map {|col| sum(col) }.max
    end

    # Finds the total size of items in array
    #
    # The size of one item is it's number of classes + the space for header
    def sum(arr)
      header_size = 3
      arr.reduce(0) {|sum, item| sum + item["classes"].length + header_size }
    end

=======
>>>>>>> f83bd840
  end

end<|MERGE_RESOLUTION|>--- conflicted
+++ resolved
@@ -68,65 +68,6 @@
       end
     end
 
-<<<<<<< HEAD
-    # formats a link, expanding any we previously shortened to Ti.
-    def format_class_link(cls)
-      if @relations[cls]
-        return @doc_formatter.link(cls, nil, cls)
-      elsif
-        expanded_cls = cls.sub(/^Ti\./, "Titanium.")
-        if @relations[expanded_cls]
-          return @doc_formatter.link(expanded_cls, nil, cls)
-        else
-          return cls
-        end
-      end
-    end
-
-    # Splits the array of items into n chunks so that the sum of
-    # largest chunk is as small as possible.
-    #
-    # This is a brute-force implementation - we just try all the
-    # combinations and choose the best one.
-    def split(items, n)
-      if n == 1
-        [items]
-      elsif items.length <= n
-        Array.new(n) {|i| items[i] ? [items[i]] : [] }
-      else
-        min_max = nil
-        min_arr = nil
-        i = 0
-        while i <= items.length-n
-          i += 1
-          # Try placing 1, 2, 3, ... items to first chunk.
-          # Calculate the remaining chunks recursively.
-          cols = [items[0,i]] + split(items[i, items.length], n-1)
-          max = max_sum(cols)
-          # Is this the optimal solution so far? Remember it.
-          if !min_max || max < min_max
-            min_max = max
-            min_arr = cols
-          end
-        end
-        min_arr
-      end
-    end
-
-    def max_sum(cols)
-      cols.map {|col| sum(col) }.max
-    end
-
-    # Finds the total size of items in array
-    #
-    # The size of one item is it's number of classes + the space for header
-    def sum(arr)
-      header_size = 3
-      arr.reduce(0) {|sum, item| sum + item["classes"].length + header_size }
-    end
-
-=======
->>>>>>> f83bd840
   end
 
 end