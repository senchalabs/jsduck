--- conflicted
+++ resolved
@@ -25,15 +25,11 @@
       merger = Merger.new
       merger.filename = @filename
       @docs = parse.map do |docset|
-<<<<<<< HEAD
+        merger.linenr = docset[:linenr]
         doc = link(docset[:linenr], merger.merge(docset[:comment], docset[:code]))
         doc[:code] = docset[:code]
         doc[:orig_comment] = docset[:orig_comment]
         doc
-=======
-        merger.linenr = docset[:linenr]
-        link(docset[:linenr], merger.merge(docset[:comment], docset[:code]))
->>>>>>> 14f6b991
       end
     end
 
