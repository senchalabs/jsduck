require 'jsduck/logger'
require 'jsduck/json_duck'
require 'jsduck/io'
require 'jsduck/null_object'
require 'jsduck/logger'
require 'jsduck/grouped_asset'
require 'jsduck/html'
require 'fileutils'

module JsDuck

  # Reads in guides and converts them to JsonP files
  class Guides < GroupedAsset
    # Creates Guides object from filename and formatter
    def self.create(filename, formatter, opts)
      if filename
        Guides.new(filename, formatter, opts)
      else
        NullObject.new(:to_array => [], :to_html => "", :[] => nil)
      end
    end

    # Parses guides config file
    def initialize(filename, formatter, opts)
      @path = File.dirname(filename)
      @groups = JsonDuck.read(filename)
      build_map_by_name("Two guides have the same name", filename)
      @formatter = formatter
      @opts = opts
    end

    # Writes all guides to given dir in JsonP format
    def write(dir)
      FileUtils.mkdir(dir) unless File.exists?(dir)
      each_item { |g| write_guide(g, dir) }
      # Write the JSON to output dir, so it's available in released
      # version of docs and people can use it with JSDuck by themselves.
      #JsonDuck.write_json(dir+"/guides.json", @groups)
    end

    def get_subitems(group, all_topics)
      if !group['items'].nil? && !group['items'].empty?
        group['items'].each do |item| 
          all_topics.push(item)
          get_subitems(item, all_topics)
        end
      end
    end

    def get_all_items
      all_topics = []
      @groups.each do |topic| 
        all_topics.push(topic)
      	get_subitems(topic, all_topics)
      end
      return all_topics
    end

    # Overrides GroupedAsset to handle nested guides
    # for Ti, names must be globally unique. 
    #
    # Should be called from constructor after @groups have been read in,
    # and after it's been ensured that all items in groupes have names.
    # 
    # Prints warning when there is a duplicate item within a group.
    # The warning message should say something like "duplicate <asset type>"
    def build_map_by_name(warning_msg)
      @map_by_name = {}
      get_all_items().each do |item|
        if @map_by_name[item["name"]]
          Logger.instance.warn(:dup_asset, "#{warning_msg} '#{item['name']}'")
        end
        @map_by_name[item["name"]] = item
      end
    end

    # Modified each_item that also loads HTML for each guide
    def each_item
      get_all_items().each  do |guide|
        # Load the guide if not loaded
        guide[:html] = load_guide(guide) if guide[:html] == nil
        # Pass guide to block if it was successfully loaded.
        yield guide if guide[:html]
      end
    end


    # Overrides GroupedAsset
    # Modified to_array that excludes the :html from guide nodes
    def to_array
      get_all_items().map do |group|
        {
          "title" => group["title"],
          "items" => group["items"].map {|g| Hash[g.select {|k, v| k != :html }] }
        }
      end
    end



    def load_guide(guide)
      if not guide.has_key?("url")
         guide["url"] = "guides/" + guide["name"]
      end
      in_dir = @path + "/" + guide["url"]

<<<<<<< HEAD
      return Logger.instance.warn(:guide, "Guide #{in_dir} not found") unless File.exists?(in_dir)
      html_guide_file = in_dir + "/README.html"
      guide_file = in_dir + "/README.md"

      if File.exists?(html_guide_file)
        begin
          # Ti guides already have a TOC, so don't add one.
          return JsDuck::IO.read(html_guide_file)
        rescue
          Logger.instance.fatal("Error while reading/formatting HTML guide #{in_dir}", $!)
          exit(1)
        end
      elsif File.exists?(guide_file)
        begin
          @formatter.doc_context = {:filename => guide_file, :linenr => 0}
          name = File.basename(in_dir)
          @formatter.img_path = "guides/#{name}"

          return add_toc(guide, @formatter.format(JsDuck::IO.read(guide_file)))
        rescue
          Logger.instance.fatal("Error while reading/formatting guide #{in_dir}", $!)
          exit(1)
        end
      else
        return Logger.instance.warn(:guide, "No README.html or README.md in #{in_dir}")
      end    
=======
      return Logger.instance.warn(:guide, "Guide not found", in_dir) unless File.exists?(in_dir)

      guide_file = in_dir + "/README.md"

      return Logger.instance.warn(:guide, "Guide not found", guide_file) unless File.exists?(guide_file)

      begin
        @formatter.doc_context = {:filename => guide_file, :linenr => 0}
        name = File.basename(in_dir)
        @formatter.img_path = "guides/#{name}"

        return add_toc(guide, @formatter.format(JsDuck::IO.read(guide_file)))
      rescue
        Logger.instance.fatal_backtrace("Error while reading/formatting guide #{in_dir}", $!)
        exit(1)
      end
>>>>>>> cb85dd05
    end

    def write_guide(guide, dir)
      return unless guide[:html]

      in_dir = @path + "/" + guide["url"]
      out_dir = dir + "/" + guide["name"]

      Logger.instance.log("Writing guide", out_dir)
      # Copy the whole guide dir over
      FileUtils.cp_r(in_dir, out_dir)
  
      # Ensure the guide has an icon
      fix_icon(out_dir)

      JsonDuck.write_jsonp(out_dir+"/README.js", guide["name"], {:guide => guide[:html], :title => guide["title"]})
    end


    # Ensures the guide dir contains icon.png.
    # When there isn't looks for icon-lg.png and renames it to icon.png.
    # When neither exists, copies over default icon.
    def fix_icon(dir)
      if File.exists?(dir+"/icon.png")
        # All ok
      elsif File.exists?(dir+"/icon-lg.png")
        FileUtils.mv(dir+"/icon-lg.png", dir+"/icon.png")
      else
        FileUtils.cp(@opts.template_dir+"/resources/images/default-guide.png", dir+"/icon.png")
      end
    end

    # Creates table of contents at the top of guide by looking for <h2> elements in HTML.
    def add_toc(guide, html)
      toc = [
        "<div class='toc'>\n",
        "<p><strong>Contents</strong></p>\n",
        "<ul class='toc'>\n",
      ]
      new_html = []
      i = 0
      html.each_line do |line|
        if line =~ /^<h2>(.*)<\/h2>$/
          i += 1
          toc << "<li><a href='#!/guide/#{guide['name']}-section-#{i}'>#{$1}</a></li>\n"
          new_html << "<h2 id='#{guide['name']}-section-#{i}'>#{$1}</h2>\n"
        else
          new_html << line
        end
      end
      toc << "</ul></div>\n"
      # Don't insert TOC if it's empty
      if i > 0
        # Inject TOC at below first heading
        new_html.insert(1, toc)
        new_html.flatten.join
      else
        html
      end
    end

    # Returns all guides as array
    def to_array
      @groups
    end

    def topic2html(group, deepness)
      res = []
      res.push("<li><h${deepness}><a href='#!/guide/#{group['name']}'>#{group['title']}</a></h#{deepness}>")
      if !group["items"].nil? && !group["items"].empty?
	      res.push("<ul>")
    	  group["items"].map do |g|
      		res.push(topic2html(g, deepness + 1))
	      end
    	  res.push("</ul>")
      end
      res.push("</li>")
      return res.flatten.join("\n")
    end

    # Returns HTML listing of guides
    def to_html
      html = @groups.map { |topic| topic2html(topic, 1)}.flatten.join("\n") 

#      html = @guides.map do |group|
#        [
#          "<h3>#{group['title']}</h3>",
#          "<ul>",
#          group["items"].map {|g| "<li><a href='#!/guide/#{g['name']}'>#{g['title']}</a></li>" },
#          "</ul>",
#        ]
#      end.flatten.join("\n")

      return <<-EOHTML
        <div id='guides-content' style='display:none'>
        	<ul>
	            #{html}
            </ul>
        </div>
      EOHTML
    end

    # Extracts guide icon URL from guide hash
    def icon_url(guide)
      guide["name"] + "/icon.png"
    end

  end

end<|MERGE_RESOLUTION|>--- conflicted
+++ resolved
@@ -24,7 +24,7 @@
     def initialize(filename, formatter, opts)
       @path = File.dirname(filename)
       @groups = JsonDuck.read(filename)
-      build_map_by_name("Two guides have the same name", filename)
+      build_map_by_name("Two guides have the same name: " +  filename)
       @formatter = formatter
       @opts = opts
     end
@@ -104,8 +104,7 @@
       end
       in_dir = @path + "/" + guide["url"]
 
-<<<<<<< HEAD
-      return Logger.instance.warn(:guide, "Guide #{in_dir} not found") unless File.exists?(in_dir)
+      return Logger.warn(:guide, "Guide #{in_dir} not found") unless File.exists?(in_dir)
       html_guide_file = in_dir + "/README.html"
       guide_file = in_dir + "/README.md"
 
@@ -114,7 +113,7 @@
           # Ti guides already have a TOC, so don't add one.
           return JsDuck::IO.read(html_guide_file)
         rescue
-          Logger.instance.fatal("Error while reading/formatting HTML guide #{in_dir}", $!)
+          Logger.fatal_backtrace("Error while reading/formatting HTML guide #{in_dir}", $!)
           exit(1)
         end
       elsif File.exists?(guide_file)
@@ -125,30 +124,12 @@
 
           return add_toc(guide, @formatter.format(JsDuck::IO.read(guide_file)))
         rescue
-          Logger.instance.fatal("Error while reading/formatting guide #{in_dir}", $!)
+          Logger.fatal_backtrace("Error while reading/formatting guide #{in_dir}", $!)
           exit(1)
         end
       else
-        return Logger.instance.warn(:guide, "No README.html or README.md in #{in_dir}")
+        return Logger.warn(:guide, "No README.html or README.md in #{in_dir}")
       end    
-=======
-      return Logger.instance.warn(:guide, "Guide not found", in_dir) unless File.exists?(in_dir)
-
-      guide_file = in_dir + "/README.md"
-
-      return Logger.instance.warn(:guide, "Guide not found", guide_file) unless File.exists?(guide_file)
-
-      begin
-        @formatter.doc_context = {:filename => guide_file, :linenr => 0}
-        name = File.basename(in_dir)
-        @formatter.img_path = "guides/#{name}"
-
-        return add_toc(guide, @formatter.format(JsDuck::IO.read(guide_file)))
-      rescue
-        Logger.instance.fatal_backtrace("Error while reading/formatting guide #{in_dir}", $!)
-        exit(1)
-      end
->>>>>>> cb85dd05
     end
 
     def write_guide(guide, dir)
