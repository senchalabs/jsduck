require 'jsduck/logger'
require 'jsduck/util/json'
require 'jsduck/util/io'
require 'jsduck/util/null_object'
require 'jsduck/logger'
require 'jsduck/grouped_asset'
require 'jsduck/util/html'
require 'fileutils'

module JsDuck

  # Reads in guides and converts them to JsonP files
  class Guides < GroupedAsset
    # Creates Guides object from filename and formatter
    def self.create(filename, formatter, opts)
      if filename
        Guides.new(filename, formatter, opts)
      else
        Util::NullObject.new(:to_array => [], :to_html => "", :[] => nil)
      end
    end

    # Parses guides config file
    def initialize(filename, formatter, opts)
      @path = File.dirname(filename)
      @groups = Util::Json.read(filename)
      build_map_by_name("Two guides have the same name: " +  filename)
      @formatter = formatter
      @opts = opts
      build_map_by_name("")
      load_all_guides
    end

    # Writes all guides to given dir in JsonP format
    def write(dir)
      FileUtils.mkdir(dir) unless File.exists?(dir)
      each_item { |g| write_guide(g, dir) }
      # Write the JSON to output dir, so it's available in released
      # version of docs and people can use it with JSDuck by themselves.
      #JsonDuck.write_json(dir+"/guides.json", @groups)
    end

    def get_subitems(group, all_topics)
      if !group['items'].nil? && !group['items'].empty?
        group['items'].each do |item| 
          all_topics.push(item)
          get_subitems(item, all_topics)
        end
      end
    end

    def get_all_items
      all_topics = []
      @groups.each do |topic| 
        all_topics.push(topic)
      	get_subitems(topic, all_topics)
      end
      return all_topics
    end

    # Overrides GroupedAsset to handle nested guides
    # for Ti, names must be globally unique. 
    #
    # Should be called from constructor after @groups have been read in,
    # and after it's been ensured that all items in groupes have names.
    # 
    # Prints warning when there is a duplicate item within a group.
    # The warning message should say something like "duplicate <asset type>"
    def build_map_by_name(warning_msg)
      @map_by_name = {}
      get_all_items().each do |item|
        if @map_by_name[item["name"]]
          Logger.instance.warn(:dup_asset, "#{warning_msg} '#{item['name']}'")
        end
        @map_by_name[item["name"]] = item
      end
    end

    # Modified each_item that also loads HTML for each guide
    def each_item
      get_all_items().each  do |guide|
        # Load the guide if not loaded
        guide["url"] = resolve_url(guide)
        guide[:html] = load_guide(guide) if guide[:html] == nil
        # Pass guide to block if it was successfully loaded.
        yield guide if guide[:html]
      end
    end

    def load_all_guides
      each_item do |guide|
        guide["url"] = resolve_url(guide)
        guide[:html] = load_guide(guide)
      end
    end


    # Overrides GroupedAsset
    # Modified to_array that excludes the :html from guide nodes
    def to_array
      get_all_items().map do |group|
        {
          "title" => group["title"],
          "items" => group["items"].map {|g| Hash[g.select {|k, v| k != :html }] }
        }
      end
    end

    def load_guide(guide)
      return Logger.warn(:guide, "Guide not found", guide["url"]) unless File.exists?(guide["url"])
      html_guide_file = guide["url"] + "/README.html"
      guide_file = guide["url"] + "/README.md"

<<<<<<< HEAD
      if File.exists?(html_guide_file)
        begin
          # Ti guides already have a TOC, so don't add one.
          return Util::IO.read(html_guide_file)
        rescue
          Logger.fatal_backtrace("Error while reading/formatting HTML guide #{guide["url"]}", $!)
          exit(1)
        end
      elsif File.exists?(guide_file)
        begin
          @formatter.doc_context = {:filename => guide_file, :linenr => 0}
          name = File.basename(guide["url"])
          @formatter.img_path = "guides/#{name}"
=======
      return Logger.warn(:guide, "Guide not found", guide_file) unless File.exists?(guide_file)

      begin
        @formatter.doc_context = {:filename => guide_file, :linenr => 0}
        @formatter.img_path = "guides/#{guide["name"]}"
>>>>>>> 64040631

          return add_toc(guide, @formatter.format(Util::IO.read(guide_file)))
        rescue
          Logger.fatal_backtrace("Error while reading/formatting guide #{guide["url"]}", $!)
          exit(1)
        end
      else
        return Logger.warn(:guide, "No README.html or README.md in #{guide["url"]}")
      end    
    end

    def write_guide(guide, dir)
      return unless guide[:html]

      out_dir = dir + "/" + guide["name"]

      Logger.log("Writing guide", out_dir)
      FileUtils.cp_r(guide["url"], out_dir)

      # Ensure the guide has an icon
      fix_icon(out_dir)

      Util::Json.write_jsonp(out_dir+"/README.js", guide["name"], {:guide => guide[:html], :title => guide["title"]})
    end

    # Turns guide URL into full path.
    # If no URL given at all, creates it from guide name.
    def resolve_url(guide)
      if guide["url"]
        File.expand_path(guide["url"], @path)
      else
        @path + "/guides/" + guide["name"]
      end
    end

    # Ensures the guide dir contains icon.png.
    # When there isn't looks for icon-lg.png and renames it to icon.png.
    # When neither exists, copies over default icon.
    def fix_icon(dir)
      if File.exists?(dir+"/icon.png")
        # All ok
      elsif File.exists?(dir+"/icon-lg.png")
        FileUtils.mv(dir+"/icon-lg.png", dir+"/icon.png")
      else
        FileUtils.cp(@opts.template_dir+"/resources/images/default-guide.png", dir+"/icon.png")
      end
    end

    # Creates table of contents at the top of guide by looking for <h2> elements in HTML.
    def add_toc(guide, html)
      toc = [
        "<div class='toc'>\n",
        "<p><strong>Contents</strong></p>\n",
        "<ul class='toc'>\n",
      ]
      new_html = []
      i = 0
      html.each_line do |line|
        if line =~ /^<h2>(.*)<\/h2>$/
          i += 1
          # Merge Conflict - old code
          toc << "<li><a href='#!/guide/#{guide['name']}-section-#{i}'>#{$1}</a></li>\n"
          new_html << "<h2 id='#{guide['name']}-section-#{i}'>#{$1}</h2>\n"
          # Merge Conflict - new code
          #text = Util::HTML.strip_tags($1)
          #toc << "<li><a href='#!/guide/#{guide['name']}-section-#{i}'>#{text}</a></li>\n"
          #new_html << "<h2 id='#{guide['name']}-section-#{i}'>#{text}</h2>\n"
        else
          new_html << line
        end
      end
      toc << "</ul></div>\n"
      # Don't insert TOC if it's empty
      if i > 0
        # Inject TOC at below first heading
        new_html.insert(1, toc)
        new_html.flatten.join
      else
        html
      end
    end

    # Returns all guides as array
    def to_array
      @groups
    end

    def topic2html(group, deepness)
      res = []
      res.push("<li><h${deepness}><a href='#!/guide/#{group['name']}'>#{group['title']}</a></h#{deepness}>")
      if !group["items"].nil? && !group["items"].empty?
	      res.push("<ul>")
    	  group["items"].map do |g|
      		res.push(topic2html(g, deepness + 1))
	      end
    	  res.push("</ul>")
      end
      res.push("</li>")
      return res.flatten.join("\n")
    end

    # Returns HTML listing of guides
    def to_html(style="")
      html = @groups.map { |topic| topic2html(topic, 1)}.flatten.join("\n") 

#      html = @guides.map do |group|
#        [
#          "<h3>#{group['title']}</h3>",
#          "<ul>",
#          group["items"].map {|g| "<li><a href='#!/guide/#{g['name']}'>#{g['title']}</a></li>" },
#          "</ul>",
#        ]
#      end.flatten.join("\n")

      return <<-EOHTML
        <div id='guides-content' style='display:none'>
        	<ul>
	            #{html}
            </ul>
        </div>
      EOHTML
    end

    def flatten_subgroups(items)
      result = []
      each_item(items) do |item|
        result << item
      end
      result
    end

    # Extracts guide icon URL from guide hash
    def icon_url(guide)
      guide["name"] + "/icon.png"
    end

  end

end<|MERGE_RESOLUTION|>--- conflicted
+++ resolved
@@ -111,7 +111,6 @@
       html_guide_file = guide["url"] + "/README.html"
       guide_file = guide["url"] + "/README.md"
 
-<<<<<<< HEAD
       if File.exists?(html_guide_file)
         begin
           # Ti guides already have a TOC, so don't add one.
@@ -125,14 +124,6 @@
           @formatter.doc_context = {:filename => guide_file, :linenr => 0}
           name = File.basename(guide["url"])
           @formatter.img_path = "guides/#{name}"
-=======
-      return Logger.warn(:guide, "Guide not found", guide_file) unless File.exists?(guide_file)
-
-      begin
-        @formatter.doc_context = {:filename => guide_file, :linenr => 0}
-        @formatter.img_path = "guides/#{guide["name"]}"
->>>>>>> 64040631
-
           return add_toc(guide, @formatter.format(Util::IO.read(guide_file)))
         rescue
           Logger.fatal_backtrace("Error while reading/formatting guide #{guide["url"]}", $!)
