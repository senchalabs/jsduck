--- conflicted
+++ resolved
@@ -110,7 +110,10 @@
 
     def load_guide(guide)
       return Logger.warn(:guide, "Guide not found", guide["url"]) unless File.exists?(guide["url"])
-<<<<<<< HEAD
+      unless js_ident?(guide["name"])
+        # Guide name is also used as JSONP callback method name.
+        Logger.warn(:guide, "Guide name is not valid JS identifier: #{guide["name"]}")
+      end
       html_guide_file = guide["url"] + "/README.html"
       guide_file = guide["url"] + "/README.md"
 
@@ -132,20 +135,6 @@
       else
         return Logger.warn(:guide, "No README.html or README.md in #{guide["url"]}")
       end    
-=======
-      return Logger.warn(:guide, "Guide not found", guide[:filename]) unless File.exists?(guide[:filename])
-      unless js_ident?(guide["name"])
-        # Guide name is also used as JSONP callback method name.
-        return Logger.warn(:guide, "Guide name is not valid JS identifier: #{guide["name"]}", guide[:filename])
-      end
-
-      begin
-        return format_guide(guide)
-      rescue
-        Logger.fatal_backtrace("Error while reading/formatting guide #{guide['url']}", $!)
-        exit(1)
-      end
->>>>>>> 95a052f9
     end
 
     def format_guide(guide, guide_file)
