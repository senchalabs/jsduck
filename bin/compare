--- conflicted
+++ resolved
@@ -316,28 +316,6 @@
 html << "<ul>"
 diff_data.sort! {|a, b| a[:name] <=> b[:name] }
 diff_data.each do |cls|
-<<<<<<< HEAD
-  html << "<li>"
-  if cls[:found]
-    new_name = (cls[:new_name] == cls[:name] ? "" : " --> " + cls[:new_name])
-    diff_count = cls[:diff].length > 0 ? "(#{cls[:diff].length} changes)" : ""
-    link = cls[:diff].length > 0 ? "<a href='#expand'>#{cls[:name]}</a>" : "<span style='color:green'>"+cls[:name]+'</span>'
-    html << "<h2>#{link} #{new_name} #{diff_count}</h2>"
-    if cls[:diff].length > 0
-      html << "<ul>"
-      cls[:diff].each do |m|
-        html << "<li>"
-        html << m[:what] + " " + m[:type] + " " + m[:name]
-        if m[:other]
-          o = m[:other]
-          stat = o[:static] ? 'static' : ''
-          priv = o[:private] ? 'private' : ''
-          prot = o[:protected] ? 'protected' : ''
-          html << " (found #{stat} #{priv} #{prot} #{o[:type]} with the same name)"
-        elsif m[:changes]
-          m[:changes].each do |c|
-            html << " (#{c[:what]} changed from #{CGI.escapeHTML(c[:a])} to #{CGI.escapeHTML(c[:b])})"
-=======
   if cls[:found] == :both
     if cls[:diff].length > 0 || options[:show_unchanged]
       html << "<li>"
@@ -360,17 +338,10 @@
             m[:changes].each do |c|
               html << " (#{c[:what]} changed from #{CGI.escapeHTML(c[:a])} to #{CGI.escapeHTML(c[:b])})"
             end
->>>>>>> ffb09e9e
           end
         end
         html << "</li>"
       end
-<<<<<<< HEAD
-      html << "</ul>"
-    end
-  else
-    html << "<h2>" + cls[:name] + " <b>not found</b></h2>"
-=======
       html << "</li>"
     end
   elsif cls[:found] == :old
@@ -381,7 +352,6 @@
     html << "<li>"
     html << "<h2>" + cls[:name] + " <b class='new'>New class</b></h2>"
     html << "</li>"
->>>>>>> ffb09e9e
   end
   html << "</li>"
 end
@@ -389,18 +359,11 @@
 
 html << "<h2>Summary</h2>"
 dd = diff_data
-<<<<<<< HEAD
-html << "<p>" + dd.find_all {|c| !c[:found] }.length.to_s + " classes not found</p>"
-html << "<p>" + dd.find_all {|c| c[:found] && c[:diff].length == 0 }.length.to_s + " classes exactly the same</p>"
-html << "<p>" + dd.find_all {|c| c[:found] && c[:name] == c[:new_name] }.length.to_s + " classes with same name</p>"
-html << "<p>" + dd.find_all {|c| c[:found] && c[:name] != c[:new_name] }.length.to_s + " renamed classes</p>"
-=======
 html << "<p>" + dd.find_all {|c| c[:found] == :old }.length.to_s + " classes removed</p>"
 html << "<p>" + dd.find_all {|c| c[:found] == :new }.length.to_s + " new classes added</p>"
 html << "<p>" + dd.find_all {|c| c[:found] == :both && c[:diff].length == 0 }.length.to_s + " classes exactly the same</p>"
 html << "<p>" + dd.find_all {|c| c[:found] == :both && c[:name] == c[:new_name] }.length.to_s + " classes with same name</p>"
 html << "<p>" + dd.find_all {|c| c[:found] == :both && c[:name] != c[:new_name] }.length.to_s + " renamed classes</p>"
->>>>>>> ffb09e9e
 html << "<p>" + dd.find_all {|c| c[:diff].length > 0 }.length.to_s + " classes with changed members</p>"
 html << "<p>" + dd.map {|c| c[:diff].length }.inject {|sum,x| sum + x }.to_s + " changed members</p>"
 
