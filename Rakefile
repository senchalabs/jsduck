require 'rubygems'
require 'rake'
require 'json'

$LOAD_PATH.unshift File.expand_path("../lib", __FILE__)

require 'rspec'
require 'rspec/core/rake_task'
RSpec::Core::RakeTask.new(:spec) do |spec|
  spec.rspec_opts = ["--color"]
  spec.pattern = "spec/**/*_spec.rb"
end

def load_sdk_vars
  if File.exists?("sdk-vars.rb")
    require "./sdk-vars.rb"
  else
    puts "Error: sdk-vars.rb not found."
    puts
    puts "Please create file sdk-vars.rb and define in it:"
    puts
    puts "    # where to output the docs"
    puts "    OUT_DIR='/path/to/ouput/dir'"
    puts "    # path to Ext JS 4 build"
    puts "    EXT_BUILD='/path/to/ext-4'"
    puts "    # path to Touch 2 build"
    puts "    TOUCH_BUILD='/path/to/touch-2'"
    puts "    # path to SDK (for developers at Sencha)"
    puts "    SDK_DIR='/path/to/SDK'"
    exit 1
  end
end

# Compress JS/CSS file in-place
# Using a hackish way to access yui-compressor
def yui_compress(fname)
  system "java -jar $(dirname $(which sencha))/bin/yuicompressor.jar -o #{fname} #{fname}"
end

# Reads in all CSS files referenced between BEGIN CSS and END CSS markers.
# Deletes those input CSS files and writes out concatenated CSS to
# resources/css/app.css
# Finally replaces the CSS section with <link> to that one CSS file.
def combine_css(html, dir, opts = :write)
  css_section_re = /<!-- BEGIN CSS -->.*<!-- END CSS -->/m
  css = []
  css_section_re.match(html)[0].each_line do |line|
    if line =~ /<link rel="stylesheet" href="(.*?)"/
      file = $1
      css << IO.read(dir + "/" + file)
      system("rm", dir + "/" + file) if opts == :write
    end
  end

  if opts == :write
    fname = "#{dir}/resources/css/app.css"
    File.open(fname, 'w') {|f| f.write(css.join("\n")) }
    yui_compress(fname)
  end
  html.sub(css_section_re, '<link rel="stylesheet" href="resources/css/app.css" type="text/css" />')
end

# Same thing for JavaScript, result is written to: app.js
def combine_js(html, dir)
  js_section_re = /<!-- BEGIN JS -->.*<!-- END JS -->/m
  js = []
  js_section_re.match(html)[0].each_line do |line|
    if line =~ /<script .* src="(.*)">/
      file = $1
      js << IO.read(dir + "/" + file)
      if file !~ /ext\.js/
        system("rm", dir + "/" + file)
      end
    elsif line =~ /<script .*>(.*)<\/script>/
      js << $1
    end
  end

  fname = "#{dir}/app.js"
  File.open(fname, 'w') {|f| f.write(js.join("\n")) }
  yui_compress(fname)
  html.sub(js_section_re, '<script type="text/javascript" src="app.js"></script>')
end

# Compress JavaScript and CSS files of JSDuck
def compress
  load_sdk_vars

  # Clean up template-min/ left over from previous compress task
  system("rm", "-rf", "template-min")
  # Copy template/ files to template-min/
  system("cp", "-r", "template", "template-min")
  # Now do everything that follows in template-min/ dir
  dir = "template-min"

  # Create JSB3 file for Docs app
  system("sencha", "create", "jsb", "-a", "#{dir}/build-js.html", "-p", "#{dir}/app.jsb3")
  # Concatenate files listed in JSB3 file
  system("sencha", "build", "-p", "#{dir}/app.jsb3", "-d", dir)

  # Remove intermediate build files
  system("rm", "#{dir}/app.jsb3")
  system("rm", "#{dir}/all-classes.js")
  # Replace app.js with app-all.js
  system("mv", "#{dir}/app-all.js", "#{dir}/app.js")
  # Remove the entire app/ dir
  system("rm", "-r", "#{dir}/app")

  # Concatenate CSS in print-template.html file
  print_template = "#{dir}/print-template.html";
  html = IO.read(print_template);
  # Just modify HTML to link app.css, don't write files.
  html = combine_css(html, dir, :replace_html_only)
  File.open(print_template, 'w') {|f| f.write(html) }

  # Concatenate CSS and JS files referenced in template.html file
  template_html = "#{dir}/template.html"
  html = IO.read(template_html)
  html = combine_css(html, dir)
  html = combine_js(html, dir)
  File.open(template_html, 'w') {|f| f.write(html) }

  # Clean up SASS files
  # (But keep prettify lib, which is needed for source files)
  system "rm -rf #{dir}/resources/sass"
  system "rm -rf #{dir}/resources/codemirror"
  system "rm -rf #{dir}/resources/.sass-cache"

  # Empty the extjs dir, leave only the main JS file and images
  system "rm -rf #{dir}/extjs"
  system "mkdir #{dir}/extjs"
  system "cp template/extjs/ext-all.js #{dir}/extjs"
  system "mkdir -p #{dir}/extjs/resources/themes/images"
  system "cp -r template/extjs/resources/themes/images/default #{dir}/extjs/resources/themes/images"
end


class JsDuckRunner
  def initialize
    @options = []
    load_sdk_vars
  end

  def add_options(*options)
    @options += options
  end

  # Enables comments when CORS is supported by browser.
  # This excludes Opera and IE < 8.
  # We check explicitly for IE version to make sure the code works the
  # same way in both real IE7 and IE7-mode of IE8/9.
  def add_comments(db_name, version)
    comments_base_url = "http://projects.sencha.com/auth"
    @options += ["--head-html", <<-EOHTML]
      <script type="text/javascript">
        Docs.enableComments = ("withCredentials" in new XMLHttpRequest()) || (Ext.ieVersion >= 8);
        Docs.baseUrl = "#{comments_base_url}";
        Docs.commentsDb = "#{db_name}";
        Docs.commentsVersion = "#{version}";
      </script>
    EOHTML
  end

  def add_ext4
    @options += [
      "--title", "Sencha Docs - Ext JS 4.0",
<<<<<<< HEAD
      "--footer", "Ext JS 4.0 Docs - Generated with <a href='https://github.com/senchalabs/jsduck'>JSDuck</a> {VERSION}. <a href='http://www.sencha.com/legal/terms-of-use/'>Terms of Use</a>",
=======
      "--footer", "Ext JS 4.0 Docs - Generated with <a href='https://github.com/senchalabs/jsduck'>JSDuck</a> {VERSION}." +
                  " <a href='http://www.sencha.com/legal/terms-of-use/'>Terms of Use</a>",
>>>>>>> 2d8bae61
      "--ignore-global",
      "--warnings", "-all",
      "--images", "#{EXT_BUILD}/docs/doc-resources",
      "--local-storage-db", "ext-4",
      "--output", "#{OUT_DIR}",
      "#{EXT_BUILD}/src",
    ]
  end

  def add_debug
    @options += [
      "--extjs-path", "extjs/ext-all-debug.js",
      "--template-links",
      "--template", "template",
    ]
  end

  def run
    # Pass multiple arguments to system, so we'll take advantage of the built-in escaping
    system(*["ruby", "bin/jsduck"].concat(@options))
  end
end

# Run compass to generate CSS files
task :sass do
  system "compass compile --quiet template/resources/sass"
end

desc "Build JSDuck gem"
task :gem => :sass do
  compress
  system "gem build jsduck.gemspec"
end

desc "Run JSDuck on Docs app itself"
task :docs do
  runner = JsDuckRunner.new
  runner.add_ext4
  runner.add_options(
    "--builtin-classes",
    "template/app"
  )
  runner.add_debug
  runner.run
end

desc "Run JSDuck on official Ext JS 4 build"
task :ext4 => :sass do
  runner = JsDuckRunner.new
  runner.add_ext4
<<<<<<< HEAD
  runner.add_debug if mode == "debug"
  runner.add_seo
  runner.run
end

desc "Run JSDuck with example test hacks"
task :doctests => :sass do |t, args|
  runner = JsDuckRunner.new
  runner.add_ext4
  runner.add_options(["--doctests"])
  runner.add_debug
  runner.add_seo
  runner.run

  runner.copy_extjs_build
end

desc "Run JSDuck on official Ext JS 3.4 build\n" +
     "ext3             - creates debug/development version\n" +
     "ext3[export]     - creates export/deployable version\n"
     "ext3[live]       - creates live version for deployment\n"
task :ext3, [:mode] => :sass do |t, args|
  mode = args[:mode] || "debug"
  throw "Unknown mode #{mode}" unless ["debug", "export", "live"].include?(mode)
  compress if mode == "export"

  runner = JsDuckRunner.new
  runner.add_options ["--output", OUT_DIR, "--config", "#{SDK_DIR}/../ext-3.4.0/src/doc-config.json"]
  runner.add_debug if mode == "debug"
  runner.add_seo if mode == "live"
  runner.add_google_analytics if mode == "live"
  runner.run
end

desc "Run JSDuck on official Ext JS 2.3 build\n" +
     "ext2             - creates debug/development version\n" +
     "ext2[export]     - creates export/deployable version\n"
     "ext2[live]       - creates live version for deployment\n"
task :ext2, [:mode] => :sass do |t, args|
  mode = args[:mode] || "debug"
  throw "Unknown mode #{mode}" unless ["debug", "export", "live"].include?(mode)
  compress if mode == "export"

  runner = JsDuckRunner.new
  runner.add_options ["--output", OUT_DIR, "--config", "#{SDK_DIR}/../ext-2-source/doc-config.json"]
  runner.add_debug if mode == "debug"
  runner.add_seo if mode == "live"
  runner.add_google_analytics if mode == "live"
=======
  runner.add_debug
>>>>>>> 2d8bae61
  runner.run
end

desc "Run JSDuck on Ext JS from SDK repo (for internal use at Sencha)"
task :sdk => :sass do
  runner = JsDuckRunner.new
  runner.add_options(
    "--output", OUT_DIR,
    "--config", "#{SDK_DIR}/extjs/docs/config.json",
    "--examples-base-url", "extjs-build/examples/"
  )
  runner.add_debug
  runner.add_comments('ext-js', '4')
  runner.run

  system("cp -r #{EXT_BUILD} #{OUT_DIR}/extjs-build")
end

desc "Run JSDuck on Sencha Touch 2 repo (for internal use at Sencha)"
task :touch2 => :sass do
  runner = JsDuckRunner.new
  runner.add_options(
    "--output", OUT_DIR,
    "--config", "#{SDK_DIR}/touch/docs/config.json",
    "--examples-base-url", "touch/examples/production/"
  )

  runner.add_debug
  runner.add_comments('touch', '2')
  runner.run

  system("cp -r #{TOUCH_BUILD} #{OUT_DIR}/touch")
end

task :default => :spec<|MERGE_RESOLUTION|>--- conflicted
+++ resolved
@@ -164,12 +164,8 @@
   def add_ext4
     @options += [
       "--title", "Sencha Docs - Ext JS 4.0",
-<<<<<<< HEAD
-      "--footer", "Ext JS 4.0 Docs - Generated with <a href='https://github.com/senchalabs/jsduck'>JSDuck</a> {VERSION}. <a href='http://www.sencha.com/legal/terms-of-use/'>Terms of Use</a>",
-=======
       "--footer", "Ext JS 4.0 Docs - Generated with <a href='https://github.com/senchalabs/jsduck'>JSDuck</a> {VERSION}." +
                   " <a href='http://www.sencha.com/legal/terms-of-use/'>Terms of Use</a>",
->>>>>>> 2d8bae61
       "--ignore-global",
       "--warnings", "-all",
       "--images", "#{EXT_BUILD}/docs/doc-resources",
@@ -220,9 +216,7 @@
 task :ext4 => :sass do
   runner = JsDuckRunner.new
   runner.add_ext4
-<<<<<<< HEAD
-  runner.add_debug if mode == "debug"
-  runner.add_seo
+  runner.add_debug
   runner.run
 end
 
@@ -230,49 +224,11 @@
 task :doctests => :sass do |t, args|
   runner = JsDuckRunner.new
   runner.add_ext4
-  runner.add_options(["--doctests"])
-  runner.add_debug
-  runner.add_seo
-  runner.run
-
-  runner.copy_extjs_build
-end
-
-desc "Run JSDuck on official Ext JS 3.4 build\n" +
-     "ext3             - creates debug/development version\n" +
-     "ext3[export]     - creates export/deployable version\n"
-     "ext3[live]       - creates live version for deployment\n"
-task :ext3, [:mode] => :sass do |t, args|
-  mode = args[:mode] || "debug"
-  throw "Unknown mode #{mode}" unless ["debug", "export", "live"].include?(mode)
-  compress if mode == "export"
-
-  runner = JsDuckRunner.new
-  runner.add_options ["--output", OUT_DIR, "--config", "#{SDK_DIR}/../ext-3.4.0/src/doc-config.json"]
-  runner.add_debug if mode == "debug"
-  runner.add_seo if mode == "live"
-  runner.add_google_analytics if mode == "live"
-  runner.run
-end
-
-desc "Run JSDuck on official Ext JS 2.3 build\n" +
-     "ext2             - creates debug/development version\n" +
-     "ext2[export]     - creates export/deployable version\n"
-     "ext2[live]       - creates live version for deployment\n"
-task :ext2, [:mode] => :sass do |t, args|
-  mode = args[:mode] || "debug"
-  throw "Unknown mode #{mode}" unless ["debug", "export", "live"].include?(mode)
-  compress if mode == "export"
-
-  runner = JsDuckRunner.new
-  runner.add_options ["--output", OUT_DIR, "--config", "#{SDK_DIR}/../ext-2-source/doc-config.json"]
-  runner.add_debug if mode == "debug"
-  runner.add_seo if mode == "live"
-  runner.add_google_analytics if mode == "live"
-=======
-  runner.add_debug
->>>>>>> 2d8bae61
-  runner.run
+  runner.add_options("--doctests")
+  runner.add_debug
+  runner.run
+
+  system("cp -r #{EXT_BUILD} #{OUT_DIR}/extjs-build")
 end
 
 desc "Run JSDuck on Ext JS from SDK repo (for internal use at Sencha)"
