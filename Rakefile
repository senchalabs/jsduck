--- conflicted
+++ resolved
@@ -247,11 +247,7 @@
       "--videos", "#{@animator_dir}/docs/videos.json",
       "--guides", "#{@animator_dir}/docs/guides.json",
       "--examples", "#{@animator_dir}/docs/examples/examples.json",
-<<<<<<< HEAD
-      "--output", "#{@out_dir}"
-=======
       "--output", "#{@out_dir}",
->>>>>>> d7c1a2d5
     ]
   end
 
@@ -343,36 +339,6 @@
     ]
   end
 
-<<<<<<< HEAD
-  # Copy over the images that SDK documentation links to
-  def copy_sdk_images
-    system "cp -r #{@sdk_dir}/extjs/docs/resources #{@out_dir}/doc-resources"
-    system "cp -r #{@sdk_dir}/platform/docs/resources/* #{@out_dir}/doc-resources"
-  end
-
-  # Copy over the images that Ext4 documentation links to
-  def copy_ext4_images
-    system "cp -r #{@ext_dir}/docs/doc-resources #{@out_dir}/doc-resources"
-  end
-
-  # Copy over the images that Sencha Touch documentation links to.
-  def copy_touch_images
-    system "cp -r #{@sdk_dir}/touch/doc-resources #{@out_dir}/doc-resources"
-  end
-
-  # Copy over the images that Sencha Touch documentation links to.
-  def copy_touch2_images
-    system "cp -r #{@sdk_dir}/touch/docs/resources #{@out_dir}/doc-resources"
-    system "cp -r #{@sdk_dir}/touch/build #{@out_dir}/touch"
-  end
-
-  # Copy over the images that Animator documentation links to.
-  def copy_animator_images
-    system "cp -r #{@animator_dir}/docs/resources #{@out_dir}/doc-resources"
-  end
-
-=======
->>>>>>> d7c1a2d5
   # Copy over SDK examples
   def copy_sdk_examples
     system "mkdir #{@out_dir}/extjs/builds"
@@ -385,6 +351,11 @@
   def copy_animator_examples
     system "mkdir -p #{@out_dir}/extjs"
     system "cp -r #{@animator_dir}/docs/examples #{@out_dir}/extjs"
+  end
+
+  # Copy over Sencha Touch
+  def copy_touch2_build
+    system "cp -r #{@sdk_dir}/touch/build #{@out_dir}/touch"
   end
 
   def run
@@ -467,6 +438,8 @@
   runner.add_debug if mode == "debug"
   runner.add_seo if mode == "debug" || mode == "live"
   runner.run
+
+  runner.copy_touch2_build
 end
 
 desc "Run JSDuck on Sencha Animator (for internal use at Sencha)\n" +
