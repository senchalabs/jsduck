--- conflicted
+++ resolved
@@ -232,18 +232,13 @@
     "--output", OUT_DIR,
     "--config", "#{SDK_DIR}/extjs/docs/config.json",
     "--examples-base-url", "extjs-build/examples/",
-<<<<<<< HEAD
     "--import", "Ext JS 1:compare/ext11",
     "--import", "Ext JS 2:compare/ext23",
     "--import", "Ext JS 3:compare/ext34",
     "--import", "Ext JS 4.0.7:compare/ext407",
     "--import", "Ext JS 4.1.0:compare/ext410",
     "--import", "Ext JS 4.1.1",
-    "--seo",
-    "--tests"
-=======
     "--seo"
->>>>>>> c641783f
   )
   runner.add_debug
   runner.add_comments('ext-js', '4')
