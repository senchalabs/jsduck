/**
 * The video page.
 *
 * Renders the video itself and its title + description.
 */
Ext.define('Docs.view.videos.Container', {
    extend: 'Ext.panel.Panel',
    alias: 'widget.videocontainer',
    componentCls: 'video-container',
    requires: [
        "Docs.Comments",
        "Docs.view.comments.LargeExpander"
    ],

    initComponent: function() {
        this.callParent(arguments);

        this.on("hide", this.pauseVideo, this);
    },

    pauseVideo: function() {
        var videoPlayer = document.getElementById('video_player');
        if (videoPlayer && videoPlayer.api_pause) {
            videoPlayer.api_pause();
        }
    },

    /**
     * Loads video into the page.
     * @param {Object} video
     */
    load: function(video) {
        this.video = video;

        this.tpl = this.tpl || new Ext.XTemplate(
<<<<<<< HEAD
			// Ti change -- move title/description before object
            '<h1>{title}</h1>',
            '<p>{[this.linkify(values.description)]}</p>',
            '<object width="640" height="360" id="video_player">',
                '<param name="allowfullscreen" value="true" />',
                '<param name="allowscriptaccess" value="always" />',
                '<param name="flashvars" value="api=1" />',
                '<param name="movie" value="http://vimeo.com/moogaloop.swf?clip_id={id}&amp;server=vimeo.com&amp;color=4CC208&amp;fullscreen=1" />',
                '<embed src="http://vimeo.com/moogaloop.swf?clip_id={id}&amp;server=vimeo.com&amp;color=4CC208&amp;fullscreen=1" ',
                    'type="application/x-shockwave-flash" allowfullscreen="true" allowscriptaccess="always" width="640" height="360"></embed>',
            '</object>',
=======
            '<iframe src="http://player.vimeo.com/video/{id}" width="640" height="360" frameborder="0" ',
                'webkitAllowFullScreen mozallowfullscreen allowFullScreen></iframe>',
            '<h1>{title}</h1>',
            '<p>{[this.linkify(values.description)]}</p>',
>>>>>>> 17b7cc8e
            {
                // Detects URL-s in text and converts them to links
                linkify: function(text) {
                    return text.replace(/(\bhttps?:\/\/\S+)/ig, "<a href='$1'>$1</a>");
                }
            }
        );

        this.update(this.tpl.apply(video));

        if (Docs.Comments.isEnabled()) {
            this.initComments();
        }
    },

    initComments: function() {
        this.expander = new Docs.view.comments.LargeExpander({
            type: "video",
            name: this.video.name,
            el: this.getEl().down(".x-panel-body")
        });
    },

    /**
     * Updates the comments counter.
     */
    updateCommentCounts: function() {
        if (!this.expander) {
            return;
        }
        this.expander.getExpander().setCount(Docs.Comments.getCount(["video", this.video.name, ""]));
    }
});<|MERGE_RESOLUTION|>--- conflicted
+++ resolved
@@ -33,10 +33,13 @@
         this.video = video;
 
         this.tpl = this.tpl || new Ext.XTemplate(
-<<<<<<< HEAD
 			// Ti change -- move title/description before object
             '<h1>{title}</h1>',
             '<p>{[this.linkify(values.description)]}</p>',
+            '<iframe src="http://player.vimeo.com/video/{id}" width="640" height="360" frameborder="0" ',
+                'webkitAllowFullScreen mozallowfullscreen allowFullScreen></iframe>',
+/*
+// Merge conflict
             '<object width="640" height="360" id="video_player">',
                 '<param name="allowfullscreen" value="true" />',
                 '<param name="allowscriptaccess" value="always" />',
@@ -45,12 +48,7 @@
                 '<embed src="http://vimeo.com/moogaloop.swf?clip_id={id}&amp;server=vimeo.com&amp;color=4CC208&amp;fullscreen=1" ',
                     'type="application/x-shockwave-flash" allowfullscreen="true" allowscriptaccess="always" width="640" height="360"></embed>',
             '</object>',
-=======
-            '<iframe src="http://player.vimeo.com/video/{id}" width="640" height="360" frameborder="0" ',
-                'webkitAllowFullScreen mozallowfullscreen allowFullScreen></iframe>',
-            '<h1>{title}</h1>',
-            '<p>{[this.linkify(values.description)]}</p>',
->>>>>>> 17b7cc8e
+*/
             {
                 // Detects URL-s in text and converts them to links
                 linkify: function(text) {
