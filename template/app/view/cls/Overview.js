/**
 * Panel that displays class documentation.
 * Including the toolbar and some behavior.
 */
Ext.define('Docs.view.cls.Overview', {
    extend: 'Ext.panel.Panel',
    alias: 'widget.classoverview',
    requires: [
        'Docs.view.cls.Toolbar',
        'Docs.view.examples.Inline',
        'Docs.Syntax',
        'Docs.Settings'
    ],
    mixins: ['Docs.view.Scrolling'],

    cls: 'class-overview iScroll',
    autoScroll: true,
    border: false,
    bodyPadding: '20 8 20 5',

    initComponent: function() {
        this.addEvents(
            /**
             * @event
             * Fired after class docs loaded panel.
             */
            'afterload'
        );

        this.callParent(arguments);
    },

    /**
     * Scrolls the specified element into view
     *
     * @param {String} query  DomQuery selector string.
     * @param {String} offset  Additional scroll offset.
     */
    scrollToEl: function(query, offset) {
        var el = (typeof query == 'string') ? Ext.get(Ext.query(query)[0]) : query;
        if (el) {
            var isMember = el.hasCls("member");
<<<<<<< HEAD
=======
			// Modify offset for Ti header... This should be set in configuration somewhere,
			// not hardcoded.
            var scrollOffset = el.getY() - (isMember ? 235 : 225) + (offset || 0);
            var docContent = this.getEl().down('.x-panel-body');
            var currentScroll = docContent.getScroll()['top'];
            docContent.scrollTo('top', currentScroll + scrollOffset);
>>>>>>> fcc2764d

            // First make the element visible.
            // For example a private member might be hidden initially
            // so we can't scroll to it. But the element might be
            // inside a section that's fully hidden, in such case we
            // also make the section visible.
            el.show();
            if (!el.isVisible(true)) {
                el.up(".subsection").show();
                el.up(".members-section").show();
            }

            // expand the element
            if (isMember && el.down(".expandable")) {
                el.addCls('open');
            }

            this.scrollToView(el, {
                highlight: true,
                offset: (offset || 0) - (isMember ? 165 : 155)
            });
        }
    },

    /**
     * Renders class documentation in this panel.
     *
     * @param {Object} docClass
     */
    load: function(docClass) {
        this.docClass = docClass;
        this.accessors = this.buildAccessorsMap();

        if (this.toolbar) {
            // Workaround for bug in ExtJS.
            // 1. autoDestroy needs to be set to fals explicitly
            // 2. using autoDestroy=true doesn't work, don't know why
            //    but destroying the toolbar explicitly afterwards works fine.
            this.removeDocked(this.toolbar, false);
            this.toolbar.destroy();
        }
        this.toolbar = Ext.create('Docs.view.cls.Toolbar', {
            docClass: this.docClass,
            accessors: this.accessors,
            listeners: {
                filter: function(search, show) {
                    this.filterMembers(search, show);
                },
                menubuttonclick: function(type) {
                    this.scrollToEl("h3.members-title.icon-"+type, -20);
                },
                scope: this
            }
        });
        this.addDocked(this.toolbar);

        this.update(docClass.html);

        Docs.Syntax.highlight(this.getEl());

        this.filterMembers("", Docs.Settings.get("show"));

        this.fireEvent('afterload');
    },

    /**
     * Filters members by search string and inheritance.
     * @param {String} search
     * @param {Object} show
     * @private
     */
    filterMembers: function(search, show) {
        Docs.Settings.set("show", show);
        var isSearch = search.length > 0;

        // Hide the class documentation when filtering
        Ext.Array.forEach(Ext.query('.doc-contents, .hierarchy'), function(el) {
            Ext.get(el).setStyle({display: isSearch ? 'none' : 'block'});
        });

        // Only show members who's name matches with the search string
        // and its type is currently visible
        var re = new RegExp(Ext.String.escapeRegex(search), "i");
        this.eachMember(function(m) {
            var el = Ext.get(m.id);
            var visible = !(
                !show['public']    && !(m.meta['private'] || m.meta['protected']) ||
                !show['protected'] && m.meta['protected'] ||
                !show['private']   && m.meta['private'] ||
                !show['inherited'] && (m.owner !== this.docClass.name) ||
                !show['accessor']  && m.tagname === 'method' && this.accessors.hasOwnProperty(m.name) ||
                !show['deprecated'] && m.meta['deprecated'] ||
                !show['removed']   && m.meta['removed'] ||
                isSearch           && !re.test(m.name)
            );

            if (visible) {
                el.setStyle({display: 'block'});
            }
            else {
                el.setStyle({display: 'none'});
            }
        }, this);

        // Remove all first-child classes
        Ext.Array.forEach(Ext.query('.member.first-child'), function(m) {
            Ext.get(m).removeCls('first-child');
        });

        Ext.Array.forEach(Ext.query('.members-section'), function(section) {
            // Hide the section completely if all items in it are hidden
            var visibleEls = this.getVisibleElements(".member", section);
            Ext.get(section).setStyle({display: visibleEls.length > 0 ? 'block' : 'none'});

            // Hide subsections completely if all items in them are hidden
            Ext.Array.forEach(Ext.query(".subsection", section), function(subsection) {
                var visibleEls = this.getVisibleElements(".member", subsection);
                if (visibleEls.length > 0) {
                    // add first-child class to first member in subsection
                    visibleEls[0].addCls('first-child');
                    // make sure subsection is visible
                    Ext.get(subsection).setStyle({display: 'block'});
                }
                else {
                    // Hide subsection completely if empty
                    Ext.get(subsection).setStyle({display: 'none'});
                }
            }, this);
        }, this);

        this.toolbar.showMenuItems(show, isSearch, re);
    },

    buildAccessorsMap: function(name) {
        var accessors = {};
		// Ti change -- properties instead of cfgs
        Ext.Array.forEach(this.docClass.members.property, function(m) {
            var capName = Ext.String.capitalize(m.name);
            accessors["get"+capName] = true;
            accessors["set"+capName] = true;
        });
        return accessors;
    },

    getVisibleElements: function(selector, root) {
        var els = Ext.Array.map(Ext.query(selector, root), function(node) {
            return Ext.get(node);
        });
        return Ext.Array.filter(els, function(el) {
            return el.isVisible();
        });
    },

    // Loops through each member of class
    eachMember: function(callback, scope) {
        Ext.Array.forEach(['members', 'statics'], function(group) {
            Ext.Object.each(this.docClass[group], function(type, members) {
                Ext.Array.forEach(members, callback, scope);
            }, this);
        }, this);
    }

});<|MERGE_RESOLUTION|>--- conflicted
+++ resolved
@@ -40,15 +40,14 @@
         var el = (typeof query == 'string') ? Ext.get(Ext.query(query)[0]) : query;
         if (el) {
             var isMember = el.hasCls("member");
-<<<<<<< HEAD
-=======
 			// Modify offset for Ti header... This should be set in configuration somewhere,
 			// not hardcoded.
-            var scrollOffset = el.getY() - (isMember ? 235 : 225) + (offset || 0);
-            var docContent = this.getEl().down('.x-panel-body');
-            var currentScroll = docContent.getScroll()['top'];
-            docContent.scrollTo('top', currentScroll + scrollOffset);
->>>>>>> fcc2764d
+            // ToDo: Removed this section during upgrade. May need to correct scrolling offset?
+            // var scrollOffset = el.getY() - (isMember ? 235 : 225) + (offset || 0);
+            // var docContent = this.getEl().down('.x-panel-body');
+            // var currentScroll = docContent.getScroll()['top'];
+            // docContent.scrollTo('top', currentScroll + scrollOffset);
+            // End removed section
 
             // First make the element visible.
             // For example a private member might be hidden initially
@@ -68,7 +67,8 @@
 
             this.scrollToView(el, {
                 highlight: true,
-                offset: (offset || 0) - (isMember ? 165 : 155)
+                // Ti changed offset correction
+                offset: (offset || 0) - (isMember ? 235 : 225)
             });
         }
     },
