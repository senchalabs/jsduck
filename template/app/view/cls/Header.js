--- conflicted
+++ resolved
@@ -16,7 +16,6 @@
                 '<tpl if="private">',
                     '<span class="private">Private</span>',
                 '</tpl>',
-<<<<<<< HEAD
 //                '<tpl if="Docs.data.source">',
 //                    '<a href="#" class="class-source-link">{name}',
 //                        '<span class="class-source-tip">View source...</span>',
@@ -28,11 +27,7 @@
 //                    '<span>singleton</span>',
 //                '</tpl>',
                 '<tpl if="enum">',
-                    '<span>enum of <b>{enum.type}</b></span>',
-=======
-                '<tpl if="values[\'enum\']">',
                     '<span>enum of <b>{[values["enum"].type]}</b></span>',
->>>>>>> 7e42ac49
                 '</tpl>',
                 '<a>{name}</a>',
                 '<small class="typestr">{[this.renderTypestr(values.meta)]}</small>',
