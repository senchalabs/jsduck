/**
 * Toolbar with menus providing quick access to class members.
 */
Ext.define('Docs.view.cls.Toolbar', {
    extend: 'Ext.toolbar.Toolbar',
    requires: [
        'Docs.view.HoverMenuButton',
        'Docs.Settings',
        'Ext.form.field.Checkbox'
    ],

    dock: 'top',
    cls: 'member-links',

    /**
     * @cfg {Object} docClass
     * Documentation for a class.
     */
    docClass: {},

    /**
     * @cfg {Object} accessors
     * Accessors map from Overview component.
     */
    accessors: {},

    initComponent: function() {
        this.addEvents(
            /**
             * @event buttonclick
             * Fired when one of the toolbar HoverMenuButtons is clicked.
             * @param {String} type Type of button that was clicked "cfg", "method", "event", etc
             */
            "menubuttonclick",
            /**
             * @event commentcountclick
             * Fired when the comment count button clicked.
             */
            "commentcountclick",
            /**
             * @event filter
             * Fires when text typed to filter, or one of the hide-checkboxes clicked.
             * @param {String} search  The search text.
             * @param {Object} show  Flags which members to show:
             * @param {Boolean} show.public
             * @param {Boolean} show.protected
             * @param {Boolean} show.private
             * @param {Boolean} show.inherited
             * @param {Boolean} show.accessor
             */
            "filter",
            /**
             * @event toggleExpanded
             * Fires expandAll/collapseAll buttons clicked.
             * @param {Boolean} expand  True to expand all, false to collapse all.
             */
            "toggleExpanded"
        );

        this.items = [];
        this.memberButtons = {};

        var memberTitles = {
            cfg: "Configs",
            property: "Properties",
            method: "Methods",
            event: "Events",
            css_var: "CSS Vars",
            css_mixin: "CSS Mixins"
        };
        for (var type in memberTitles) {
            // combine both static and instance members into one alphabetically sorted array
            var members = this.docClass.members[type].concat(this.docClass.statics[type]);
            members.sort(function(a, b) {
                if (a.name === "constructor" && a.tagname === "method") {
                    return -1;
                }
                return a.name < b.name ? -1 : (a.name > b.name ? 1 : 0);
            });
            if (members.length > 0) {
                var btn = this.createMemberButton({
                    text: memberTitles[type],
                    type: type,
                    members: members
                });
                this.memberButtons[type] = btn;
                this.items.push(btn);
            }
        }

<<<<<<< HEAD
=======
        if (this.docClass.subclasses.length) {
            this.items.push(this.createClassListButton("Sub Classes", this.docClass.subclasses));
        }
        if (this.docClass.mixedInto.length) {
            this.items.push(this.createClassListButton("Mixed Into", this.docClass.mixedInto));
        }

        // For Ti, public/protected/private are not used currently. Set them to true and 
		// don't show them.
>>>>>>> fcc2764d
        this.checkItems = {
            "public": {checked: true}, //this.createCb("Public", "public"),
            "protected": {checked: true}, //this.createCb("Protected", "protected"),
            "private": {checked: true}, //this.createCb("Private", "private"),
            "inherited": this.createCb("Inherited", "inherited"),
            "accessor": this.createCb("Accessor", "accessor"),
            "deprecated": this.createCb("Deprecated", "deprecated"),
            "removed": this.createCb("Removed", "removed")
        };

        var self = this;
        this.items = this.items.concat([
            { xtype: 'tbfill' },
            this.filterField = Ext.widget("triggerfield", {
                triggerCls: 'reset',
                cls: 'member-filter',
                hideTrigger: true,
                emptyText: 'Filter class members',
                enableKeyEvents: true,
                width: 150,
                listeners: {
                    keyup: function(cmp) {
                        this.fireEvent("filter", cmp.getValue(), this.getShowFlags());
                        cmp.setHideTrigger(cmp.getValue().length === 0);
                    },
                    specialkey: function(cmp, event) {
                        if (event.keyCode === Ext.EventObject.ESC) {
                            cmp.reset();
                            this.fireEvent("filter", "", this.getShowFlags());
                        }
                    },
                    scope: this
                },
                onTriggerClick: function() {
                    this.reset();
                    this.focus();
                    self.fireEvent('filter', '', self.getShowFlags());
                    this.setHideTrigger(true);
                }
            }),
            { xtype: 'tbspacer', width: 10 },
            this.commentCount = this.createCommentCount(),
            {
                xtype: 'button',
                text: 'Show',
                menu: [
//	Ti change -- hide public, protected, private checkboxes
//                    this.checkItems['public'],
//                    this.checkItems['protected'],
//                    this.checkItems['private'],
//                    '-',
                    this.checkItems['inherited'],
                    this.checkItems['accessor'],
                    this.checkItems['deprecated'],
                    this.checkItems['removed']
                ]
            },
            {
                xtype: 'button',
                iconCls: 'expand-all-members',
                tooltip: "Expand all",
                enableToggle: true,
                toggleHandler: function(btn, pressed) {
                    btn.setIconCls(pressed ? 'collapse-all-members' : 'expand-all-members');
                    this.fireEvent("toggleExpanded", pressed);
                },
                scope: this
            }
        ]);

        this.callParent(arguments);
    },

    getShowFlags: function() {
        var flags = {};
        for (var i in this.checkItems) {
            flags[i] = this.checkItems[i].checked;
        }
        return flags;
    },

    createCb: function(text, type) {
        return Ext.widget('menucheckitem', {
            text: text,
            checked: Docs.Settings.get("show")[type],
            listeners: {
                checkchange: function() {
                    this.fireEvent("filter", this.filterField.getValue(), this.getShowFlags());
                },
                scope: this
            }
        });
    },

    createMemberButton: function(cfg) {
        var data = Ext.Array.map(cfg.members, function(m) {
            return this.createLinkRecord(this.docClass.name, m);
        }, this);

        return Ext.create('Docs.view.HoverMenuButton', {
            text: cfg.text,
            cls: 'icon-'+cfg.type,
            store: this.createStore(data),
            showCount: true,
            listeners: {
                click: function() {
                    this.fireEvent('menubuttonclick', cfg.type);
                },
                scope: this
            }
        });
    },

    // creates store tha holds link records
    createStore: function(records) {
        var store = Ext.create('Ext.data.Store', {
            fields: ['id', 'url', 'label', 'inherited', 'accessor', 'meta']
        });
        store.add(records);
        return store;
    },

    // Creates link object referencing a class member
    createLinkRecord: function(cls, member) {
        return {
            url: cls + "-" + member.id,
            label: (member.tagname === "method" && member.name === "constructor") ? "new "+cls : member.name,
            inherited: member.owner !== cls,
            accessor: member.tagname === "method" && this.accessors.hasOwnProperty(member.name),
            meta: member.meta
        };
    },

    /**
     * Show or hides members in dropdown menus.
     * @param {Object} show
     * @param {Boolean} isSearch
     * @param {RegExp} re
     */
    showMenuItems: function(show, isSearch, re) {
        Ext.Array.forEach(['cfg', 'property', 'method', 'event'], function(type) {
            if (this.memberButtons[type]) {
                var store = this.memberButtons[type].getStore();
                store.filterBy(function(m) {
                    return !(
                        !show['public']    && !(m.get("meta")["private"] || m.get("meta")["protected"]) ||
                        !show['protected'] && m.get("meta")["protected"] ||
                        !show['private']   && m.get("meta")["private"] ||
                        !show['inherited'] && m.get("inherited") ||
                        !show['accessor']  && m.get("accessor") ||
                        !show['deprecated']   && m.get("meta")["deprecated"] ||
                        !show['removed']   && m.get("meta")["removed"] ||
                        isSearch           && !re.test(m.get("label"))
                    );
                });
                // HACK!!!
                // In Ext JS 4.1 filtering the stores causes the menus
                // to become visible. But the visibility behaves badly
                // - one has to call #show first or #hide won't have
                // an effect.
                var menu = this.memberButtons[type].menu;
                if (menu && Ext.getVersion().version >= "4.1.0") {
                    menu.show();
                    menu.hide();
                }
            }
        }, this);
    },

    /**
     * Returns the current text in filter field.
     * @return {String}
     */
    getFilterValue: function() {
        return this.filterField.getValue();
    },

    createCommentCount: function() {
        return Ext.create('Ext.container.Container', {
            width: 24,
            margin: '0 4 0 0',
            cls: 'comment-btn',
            html: '0',
            hidden: true,
            listeners: {
                afterrender: function(cmp) {
                    cmp.el.addListener('click', function() {
                        this.fireEvent("commentcountclick");
                    }, this);
                },
                scope: this
            }
        });
    },

    /**
     * Makes the comment-count button visible.
     */
    showCommentCount: function() {
        this.commentCount.show();
    },

    /**
     * Updates the number shown on comment count button.
     *
     * @param {Number} n
     */
    setCommentCount: function(n) {
        this.commentCount.update(""+n);
    }
});<|MERGE_RESOLUTION|>--- conflicted
+++ resolved
@@ -88,18 +88,8 @@
             }
         }
 
-<<<<<<< HEAD
-=======
-        if (this.docClass.subclasses.length) {
-            this.items.push(this.createClassListButton("Sub Classes", this.docClass.subclasses));
-        }
-        if (this.docClass.mixedInto.length) {
-            this.items.push(this.createClassListButton("Mixed Into", this.docClass.mixedInto));
-        }
-
         // For Ti, public/protected/private are not used currently. Set them to true and 
 		// don't show them.
->>>>>>> fcc2764d
         this.checkItems = {
             "public": {checked: true}, //this.createCb("Public", "public"),
             "protected": {checked: true}, //this.createCb("Protected", "protected"),
