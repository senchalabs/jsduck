--- conflicted
+++ resolved
@@ -67,12 +67,8 @@
             var parentName = this.packageName(cls.name);
             var parent = this.packages[parentName] || this.addPackage(parentName);
             var node = this.classNode(cls);
-<<<<<<< HEAD
+			node.isObject = cls.isObject;
             this.addChild(parent, node);
-=======
-			node.isObject = cls.isObject;
-            parent.children.push(node);
->>>>>>> fcc2764d
             this.packages[cls.name] = node;
         }
     },
