/**
 * View for rendering comments.
 */
Ext.define('Docs.view.Comments', {
    singleton: true,
    requires: [
        'Docs.view.auth.LoginHelper',
        // WTF!
        // When I don't add this line then "sencha create jsb" command
        // will fail.  But this class shouldn't require that class,
        // and indeed, when running in browser, the app will work just
        // fine, but when doing e.g. "rake gem" something goes wrong
        // and the "sencha create jsb" command just hangs.
        'Docs.view.auth.Login',
        'Docs.view.comments.Form'
    ],

    constructor: function() {
        var numComments = [
            '<tpl if="num &gt; 0">',
                'View {[values.num == 1 ? "1 comment" : values.num + " comments"]}',
            '</tpl>',
            '<tpl if="num == 0">',
                'No comments. Click to add',
            '</tpl>'
        ];

        this.numCommentsTpl = Ext.create('Ext.XTemplate',
            numComments.join('')
        );

        var commentsMeta = [
            '<div class="comments-div first-child" id="comments-{id}">',
                '<a href="#" class="side toggleComments"><span></span></a>',
                '<a href="#" class="name toggleComments">', numComments.join(''), '</a>',
            '</div>'
        ];

        this.loadingTpl = Ext.create('Ext.Template',
            '<div class="loading">Loading...</div>'
        );

        this.classCommentsTpl = Ext.create('Ext.XTemplate',
            '<div class="comments-section">',
                '<h3 class="members-title icon-comment">Comments</h3>',
                commentsMeta.join(''),
            '</div>'
        );
        this.commentsMetaTpl = Ext.create('Ext.XTemplate', commentsMeta.join(''));

        this.memberCommentsTpl = Ext.create('Ext.Template',
            '<span class="toggleMemberComments">{0}</span>'
        );

        var commentTplHtml = [
            '<div class="comment" id="{id}">',
                '<div class="com-meta">',
                    '<img class="avatar" width="25" height="25" src="http://www.gravatar.com/avatar/{emailHash}',
                          '?s=25&amp;r=PG">',
                    '<div class="author">',
                        '{author}',
                        '<tpl if="showCls">',
                            '<span class="target"> on {[this.target(values.target)]}</span>',
                        '</tpl>',
                    '</div>',
                    '<tpl if="this.isMod()">',
                        '<a href="#" class="readComment <tpl if="read">read</tpl>">Read</a>',
                    '</tpl>',
                    '<tpl if="this.isMod() || this.isAuthor(values.author)"><a href="#" class="editComment">Edit</a><a href="#" class="deleteComment">Delete</a></tpl>',
                    '<div class="time" title="{[this.date(values.createdAt)]}">{[this.dateStr(values.createdAt)]}</div>',
                    '<div class="vote">',
                        '<a href="#" class="voteCommentUp{[values.upVote ? " selected" : ""]}" title="Vote Up">&nbsp;</a>',
                        '<span class="score">{score}</span>',
                        '<a href="#" class="voteCommentDown{[values.downVote ? " selected" : ""]}" title="Vote Down">&nbsp;</a>',
                    '</div>',
                '</div>',
                '<div class="content">{contentHtml}</div>',
            '</div>'
        ];

        var commentTplMethods = {
            dateStr: function(date) {
                try {
                    var now = Math.ceil(Number(new Date()) / 1000);
                    var comment = Math.ceil(Number(new Date(date)) / 1000);
                    var diff = now - comment;

                    if (diff < 60) {
                        return 'just now';
                    }
                    else if (diff < 60*60) {
                        var str = String(Math.round(diff / (60)));
                        return str + (str == "1" ? ' minute' : ' minutes') + ' ago';
                    }
                    else if (diff < 60*60*24) {
                        var str = String(Math.round(diff / (60*60)));
                        return str + (str == "1" ? ' hour' : ' hours') + ' ago';
                    }
                    else if (diff < 60*60*24*31) {
                        var str = String(Math.round(diff / (60 * 60 * 24)));
                        return str + (str == "1" ? ' day' : ' days') + ' ago';
                    }
                    else {
                        return Ext.Date.format(new Date(date), 'jS M \'y');
                    }
                } catch(e) {
                    return '';
                }
            },
            date: function(date) {
                try {
                    return Ext.Date.format(new Date(date), 'jS F Y g:ia');
                } catch(e) {
                    return '';
                }
            },
            isMod: function() {
                return Docs.App.getController('Auth').currentUser.mod;
            },
            isAuthor: function(author) {
                return Docs.App.getController('Auth').currentUser.userName == author;
            },
            target: function(target) {
                var url = target[1],
                    title = target[1],
                    urlPrefix = '#!/api/';

                if (target[0] == 'video') {
                    title = 'Video ' + title;
                    urlPrefix = '#!/video/';
                } else if (target[0] == 'guide') {
                    title = 'Guide ' + title;
                    urlPrefix = '#!/guide/';
                } else if (target[2] != '') {
                    url += '-' + target[2];
                    if (target[0] == "class") {
                        title += '#' + target[2].replace(/^.*-/, "");
                    }
                    else {
                        title += ' ' + target[2];
                    }
                }

                return '<a href="' + urlPrefix + url + '">' + title + '</a>';
            },
            recentCommentsPager: Ext.Function.bind(function(values) {
                var last = values[values.length - 1];
                if (last && last.total_rows) {
                    return [
                        '<div class="recent-comments-pager">',
                        this.getPagerHtml(last),
                        '</div>'
                    ].join('');
                }
                else {
                    return '';
                }
            }, this)
        };

        this.commentsTpl = Ext.create('Ext.XTemplate',
            '<div class="comment-list">',
                '<tpl for=".">',
                    commentTplHtml.join(''),
                '</tpl>',
                '<div class="new-comment-wrap"></div>',
            '</div>',
            '{[this.recentCommentsPager(values)]}',
            commentTplMethods
        );

        this.appendCommentsTpl = Ext.create('Ext.XTemplate',
            '<tpl for=".">',
                commentTplHtml.join(''),
            '</tpl>',
            commentTplMethods
        );

        this.commentTpl = Ext.create('Ext.XTemplate',
            commentTplHtml.join(''),
            commentTplMethods
        );
<<<<<<< HEAD

        var commentMetaAndGuide = [
            '<div class="com-meta">',
                '<img class="avatar" width="25" height="25"',
                    ' src="http://www.gravatar.com/avatar/{emailHash}?s=25&amp;r=PG">',
                '<div class="author">Logged in as {userName}</div>',
                '<label class="subscribe">',
                    'Email updates? <input type="checkbox" class="subscriptionCheckbox" <tpl if="userSubscribed">checked="checked"</tpl> /><span class="sep"> | </span>',
                '</label>',
                '<a href="#" class="toggleCommentGuide">Help</a>',
                '<input type="submit" class="sub {[values.updateComment ? "update" : "post"]}Comment" value="{[values.updateComment ? "Update" : "Post"]} comment" />',
                '<tpl if="updateComment">',
                    ' or <a href="#" class="cancelUpdateComment">cancel</a>',
                '</tpl>',
            '</div>',
            '<div class="commentGuideTxt" style="display: none">',
                '<ul>',
                    '<li>Comments should be an <strong>extension</strong> of the documentation.<br>',
                    ' Inform us about bugs in documentation.',
                    ' Give useful tips to other developers.',
                    ' Warn about bugs and problems that might bite.',
                    '</li>',
                    "<li>Don't post comments for:",
                    '<ul>',
                        '<li><strong>Questions about code or usage</strong>',
                        ' - use the <a href="http://developer.appcelerator.com/questions" target="_blank">Appcelerator Q&A</a>.</li>',
                        '<li><strong>SDK or documentation bugs</strong>',
                        ' - use the <a href="http://jira.appcelerator.com" target="_blank">JIRA bug tracker</a>.</li>',
                    '</ul></li>',
            '</div>'
        ];

        this.loggedInCommentTpl = Ext.create('Ext.XTemplate',
            '<div class="new-comment{[values.hide ? "" : " open"]}">',
                '<form class="newCommentForm">',
                    '<div class="postCommentWrap">',
                        '<tpl if="definedIn">',
                            "<p><b>Be aware.</b> This comment will be posted to <b>{definedIn}</b> class, ",
                            "from where this member is inherited from.</p>",
                        '</tpl>',
                        '<textarea></textarea>',
                        commentMetaAndGuide.join(''),
                    '</div>',
                '</form>',
            '</div>'
        );

        this.editCommentTpl = Ext.create('Ext.XTemplate',
            '<form class="editCommentForm">',
                '<span class="action">Edit comment</span>',
                '<textarea>{content}</textarea>',
                commentMetaAndGuide.join(''),
            '</form>'
        );
=======
>>>>>>> a9e302b2
    },

    /**
     * Returns HTML for recent comments pager.
     *
     * @param {Object} opts Object with fields:
     * @param {Number} opts.offset
     * @param {Number} opts.limit
     * @param {Number} opts.total_rows
     */
    getPagerHtml: function(opts) {
        var total = opts.total_rows || 0;
        var loaded = opts.offset + opts.limit;
        var next_load = Math.min(opts.limit, total - loaded);

        if (total > loaded) {
            return [
                '<span></span>',
                '<a href="#" class="fetchMoreComments" rel="' + loaded + '">',
                    'Showing comments 1-' + loaded + ' of ' + total + '. ',
                    'Click to load ' + next_load + ' more...',
                '</a>'
            ].join('');
        } else {
            return '<span></span>That\'s all. Total '+total+' comments.';
        }
    },

    /**
     * Renders the comment containers for the currently active class
     */
    renderClassCommentContainers: function(cls) {
        // Add comment button to class toolbar
        this.getClassToolbar().showCommentCount();

        // Insert class level comment container under class intro docs
        this.classCommentsTpl.insertFirst(Ext.query('.members')[0], {
            num: 0,
            id: 'class-' + cls.name.replace(/\./g, '-')
        });

        // Add a comment container to each class member
        Ext.Array.each(Ext.query('.member .long'), function(memberDoc) {
            var id = Ext.get(memberDoc).up('.member').getAttribute('id');
            this.commentsMetaTpl.append(memberDoc, {
                num: 0,
                id: 'class-' + cls.name.replace(/\./g, '-') + '-' + id.replace(/\./g, '-')
            });
        }, this);
    },

    /**
     * Updates the comment meta information (i.e. number of comments) on a class page
     */
    updateClassCommentMeta: function(cls) {
        var clsMeta = Docs.commentMeta['class'][cls];

        if (clsMeta && clsMeta['']) {

            // Update toolbar icon
            this.getClassToolbar().setCommentCount(clsMeta['']);

            // Update class level comments meta
            this.numCommentsTpl.overwrite(Ext.get(Ext.query('.comments-section a.name')[0]), {
                num: clsMeta['']
            });
        } else {
            // Update toolbar icon
            this.getClassToolbar().setCommentCount(0);

            // Update class level comments meta
            this.numCommentsTpl.overwrite(Ext.get(Ext.query('.comments-section a.name')[0]), {
                num: 0
            });
        }

        // Update class member comments meta
        Ext.Array.each(Ext.query('.member'), function(memberDom) {
            var memberEl = Ext.get(memberDom),
                memberId = memberEl.getAttribute('id'),
                memberCls = memberEl.down('.meta .defined-in').getAttribute('rel'),
                commentsWrap = memberEl.down('.comments-div a.name'),
                memberTitle = memberEl.down('.title'),
                numComments = Docs.commentMeta['class'][memberCls] && Docs.commentMeta['class'][memberCls][memberId],
                memberTitleComments = memberTitle.down('.toggleMemberComments');

            if (numComments) {
                this.numCommentsTpl.overwrite(commentsWrap, {
                    num: numComments
                });

                if (memberTitleComments) {
                    memberTitleComments.update(String(numComments));
                } else {
                    this.memberCommentsTpl.append(memberTitle, [numComments]);
                }
            } else {
                if (memberTitleComments) memberTitleComments.remove();
            }

        }, this);

        this.updateClassIndex();
        Ext.Array.each(Ext.ComponentQuery.query('hovermenu'), function(m) {
            m.fireEvent('refresh', this);
        });
    },

    getClassToolbar: function() {
        return Ext.ComponentQuery.query('classoverview toolbar')[0];
    },

    updateGuideCommentMeta: function(guide) {
        var guideMeta = Docs.commentMeta['guide'][guide];

        this.numCommentsTpl.overwrite(Ext.get(Ext.query('#guide .comments-section a.name')[0]), {
            num: guideMeta && guideMeta[''] ? guideMeta[''] : 0
        });
    },

    updateVideoCommentMeta: function(video) {
        var videoMeta = Docs.commentMeta['video'][video];

        this.numCommentsTpl.overwrite(Ext.get(Ext.query('#video .comments-section a.name')[0]), {
            num: videoMeta && videoMeta[''] ? videoMeta[''] : 0
        });
    },

    renderHoverMenuMeta: function(cmp) {
        Ext.Array.each(cmp.query('a.docClass'), function(a) {
            var rel = "comments-class-" + a.getAttribute('rel').replace(/[^A-Za-z\-]/g, '-'),
                relEl = Ext.get(a),
                memberComments = relEl.down('.toggleMemberComments'),
                key = Docs.commentMeta.idMap[rel];

            if (key && Docs.commentMeta[key[0]] && Docs.commentMeta[key[0]][key[1]]) {
                var meta = Docs.commentMeta[key[0]][key[1]][key[2]];

                if (memberComments) {
                    if (!meta) {
                        memberComments.remove();
                    } else {
                        memberComments.update(String(meta));
                    }
                } else if (meta) {
                    this.memberCommentsTpl.append(a, [meta || 0]);
                }
            }
        }, this);
    },

    /**
     * Update the Class index with number of comments on each class
     */
    updateClassIndex: function() {
        for(var cls in Docs.commentMeta['class']) {
            var clsEl = Ext.get(Ext.query('#classindex a[rel="' + cls + '"]')[0]);
            if (clsEl) {
                var existingMeta = clsEl.down('.toggleMemberComments');
                if (existingMeta) {
                    existingMeta.update(String(Docs.commentMeta['class'][cls]['total']));
                } else {
                    Docs.view.Comments.memberCommentsTpl.append(clsEl, [String(Docs.commentMeta['class'][cls]['total'])]);
                }
            }
        }
    },

    renderNewCommentForms: function() {
        var currentUser = Docs.App.getController('Auth').currentUser;

        Ext.Array.each(Ext.query('.new-comment-wrap'), function(newComment) {
            var hideCommentForm = Ext.get(newComment).up('.comment-list').parent().hasCls('hideCommentForm');
            var memInfo = this.extractMemberInfo(newComment);

            if (hideCommentForm) {
                // Do nothing
            } else if (Docs.App.getController('Auth').isLoggedIn()) {
                new Docs.view.comments.Form({
                    renderTo: newComment,
                    definedIn: memInfo.definedIn,
                    user: currentUser
                });
            } else {
                Docs.view.auth.LoginHelper.renderToComments(newComment);
            }
        }, this);
    },

    /**
     * Given an HTML element, determines the member it's in and if the
     * member is inherited.  If it's inherited, returns hash with
     * `{definedIn: "className"}`.  Otherwise just returns empty hash.
     * The definedIn value is used inside template to print a notice
     * about posting a possible out-of-context comment.
     */
    extractMemberInfo: function(el) {
        var info = {};
        var member = Ext.get(el).up(".member");
        if (member && member.hasCls("inherited")) {
            info.definedIn = member.down(".defined-in").getHTML();
        }
        return info;
    },

    showMember: function(cls, member) {
        var memberEl = Ext.get(member).down('.long'),
            id = ('class-' + cls + '-' + member).replace(/\./g, '-');

        if (!memberEl.hasCls('renderedComment')) {
            this.commentsMetaTpl.append(memberEl, {
                num: 0,
                id: id
            });
            memberEl.addCls('renderedComment');
            Docs.App.getController('CommentsMeta').commentIdMap['comments-' + id] = ['class', cls, member];
        }
    }
});<|MERGE_RESOLUTION|>--- conflicted
+++ resolved
@@ -180,8 +180,7 @@
             commentTplHtml.join(''),
             commentTplMethods
         );
-<<<<<<< HEAD
-
+/* merge conflict -- remove
         var commentMetaAndGuide = [
             '<div class="com-meta">',
                 '<img class="avatar" width="25" height="25"',
@@ -235,8 +234,7 @@
                 commentMetaAndGuide.join(''),
             '</form>'
         );
-=======
->>>>>>> a9e302b2
+*/
     },
 
     /**
