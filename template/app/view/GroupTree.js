/**
 * A tree for guides/videos/examples.
 *
 * Each of these has similar dataset that consists of groups.
 * Only the actual items (that are grouped) differ.
 * This class applies a conversion function for each item.
 */
Ext.define('Docs.view.GroupTree', {
    extend: 'Docs.view.DocTree',
    alias: 'widget.grouptree',

    /**
     * @cfg {Object[]} data (required)
     * An array of guoups. Each group is object with properties:
     * @cfg {String} title
     * @cfg {Object[]} items
     */

    /**
     * @cfg {Function} convert (required)
     * A function that converts items to tree nodes
     * @cfg {Object} convert.item The item to convert
     * @cfg {Object} convert.return The treenode config
     */

    initComponent: function() {
        this.root = {
            text: 'Root',
            children: this.buildTree(this.data)
        };

<<<<<<< HEAD
        Ext.Array.each(this.data, function(group) {
            this.root.children.push({
                text: group.title,
                expanded: true,
                children: Ext.Array.map(group.items, this.convert),
                iconCls: 'icon-pkg'
            });
        }, this);
        this.callParent();
    }
});
/**
 * Ti change -- Special kind of group tree to display nested guides
 */
Ext.define('Docs.view.GuidesGroupTree', {
    extend: 'Docs.view.DocTree',
    alias: 'widget.guidesgrouptree',

    /**
     * @cfg {Object[]} data (required)
     * An array of guoups. Each group is object with properties:
     * @cfg {String} title
     * @cfg {Object[]} items
     */

    /**
     * @cfg {Function} convert (required)
     * A function that converts items to tree nodes
     * @cfg {Object} convert.item The item to convert
     * @cfg {Object} convert.return The treenode config
     */
    initComponent: function() {
        this.root = {
            children: Ext.Array.map(this.data, this.convert),
            text: 'Root'
        };
        // expand top-level guides
        Ext.Array.each(this.root.children, function(guide){guide.expanded = true;})
=======
>>>>>>> 7e42ac49
        this.callParent();
    },

    buildTree: function(items) {
        return Ext.Array.map(items, function(item) {
            if (item.items) {
                return {
                    text: item.title,
                    expanded: true,
                    iconCls: 'icon-pkg',
                    children: this.buildTree(item.items)
                };
            }
            else {
                return this.convert(item);
            }
        }, this);
    }
});<|MERGE_RESOLUTION|>--- conflicted
+++ resolved
@@ -29,18 +29,26 @@
             children: this.buildTree(this.data)
         };
 
-<<<<<<< HEAD
-        Ext.Array.each(this.data, function(group) {
-            this.root.children.push({
-                text: group.title,
-                expanded: true,
-                children: Ext.Array.map(group.items, this.convert),
-                iconCls: 'icon-pkg'
-            });
+        this.callParent();
+    },
+
+    buildTree: function(items) {
+        return Ext.Array.map(items, function(item) {
+            if (item.items) {
+                return {
+                    text: item.title,
+                    expanded: true,
+                    iconCls: 'icon-pkg',
+                    children: this.buildTree(item.items)
+                };
+            }
+            else {
+                return this.convert(item);
+            }
         }, this);
-        this.callParent();
     }
 });
+
 /**
  * Ti change -- Special kind of group tree to display nested guides
  */
@@ -68,24 +76,6 @@
         };
         // expand top-level guides
         Ext.Array.each(this.root.children, function(guide){guide.expanded = true;})
-=======
->>>>>>> 7e42ac49
         this.callParent();
-    },
-
-    buildTree: function(items) {
-        return Ext.Array.map(items, function(item) {
-            if (item.items) {
-                return {
-                    text: item.title,
-                    expanded: true,
-                    iconCls: 'icon-pkg',
-                    children: this.buildTree(item.items)
-                };
-            }
-            else {
-                return this.convert(item);
-            }
-        }, this);
     }
 });