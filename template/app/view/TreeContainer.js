/**
 * Container for all trees.
 * Note several Ti changes here to support multi-level guides tree.
 */
Ext.define('Docs.view.TreeContainer', {
    extend: 'Ext.panel.Panel',
    alias: 'widget.treecontainer',
    requires: [
        'Docs.view.cls.Tree',
        'Docs.view.GroupTree'
    ],

    cls: 'iScroll',
    layout: 'card',
    resizable: true,
    resizeHandles: 'e',
    collapsible: true,
    hideCollapseTool: true,
    animCollapse: true,

    // For some strange reason the container gets a heading in Ext JS 4.1
    header: false,

    initComponent: function() {
        this.items = [
            {
                // An empty item that's initially activated.
                // We don't want to activate any of the trees when
                // they are hidden, as that will cause the scrollbar
                // to render improperly (or rather, not render at all)
            },
            {
                xtype: 'classtree',
                id: 'classtree',
                data: Docs.data.classes
            },
            {
                xtype: 'grouptree',
                id: 'exampletree',
                data: Docs.data.examples,
                convert: function(example) {
                    return {
                        leaf: true,
<<<<<<< HEAD
                        text: example.title,
                        url: '#!/example/' + example.name,
=======
                        text: example.text,
						// Ti -- added isObject
                        isObject: example.isObject,
                        url: '#!/example/' + example.url,
>>>>>>> fcc2764d
                        iconCls: 'icon-example'
                    };
                }
            },
            {
                // Ti -- added guidesgrouptree type
                xtype: 'guidesgrouptree',
                id: 'guidetree',
                data: Docs.data.guides,
                convert: function(guide) {
					// IE bug here - if you will uncomment at least one more attribute or add more guides - IE will start failing with stack overflow
                    var res = {
//                        leaf: false,
                        text: guide.title,
//                        expanded: true,
                        url: '#!/guide/' + guide.name,
                        iconCls: 'icon-guide'
                    };
                   	var self = arguments.callee;
                    if(typeof(guide.items) != 'undefined' &&  guide.items.length > 0){
                    	res.children = [];
                    	Ext.Array.each(guide.items, function(item){
                    		res.children.push(self(item));
                    	});
                    } else {
						res.leaf = true;
					}

                    return res;
                }
            },
            {
                xtype: 'grouptree',
                id: 'videotree',
                data: Docs.data.videos,
                convert: function(video) {
                    return {
                        leaf: true,
                        text: video.title,
                        url: '#!/video/' + video.name,
                        iconCls: 'icon-video'
                    };
                }
            }
        ];

        this.callParent();
    },

    /**
     * Shows the particular tree.
     *
     * @param {String} id  The id of the tree.
     */
    showTree: function(id) {
        this.show();
        this.layout.setActiveItem(id);
    }

});<|MERGE_RESOLUTION|>--- conflicted
+++ resolved
@@ -41,15 +41,10 @@
                 convert: function(example) {
                     return {
                         leaf: true,
-<<<<<<< HEAD
-                        text: example.title,
-                        url: '#!/example/' + example.name,
-=======
                         text: example.text,
 						// Ti -- added isObject
                         isObject: example.isObject,
                         url: '#!/example/' + example.url,
->>>>>>> fcc2764d
                         iconCls: 'icon-example'
                     };
                 }
