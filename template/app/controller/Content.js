--- conflicted
+++ resolved
@@ -37,10 +37,7 @@
      * @return {String} URL
      */
     getBaseUrl: function() {
-<<<<<<< HEAD
         return document.location.href.replace(/\/?(index.html|template.html|index.php)?#.*/, "");
-=======
-        return document.location.href.replace(/\/?(index.html|template.html)?(\?[^#]*)?#.*/, "");
->>>>>>> f83bd840
+    //    return document.location.href.replace(/\/?(index.html|template.html)?(\?[^#]*)?#.*/, "");
     }
 });