/**
 * Controller for Error messages.
 */
Ext.define('Docs.controller.Failure', {
    extend: 'Docs.controller.Content',
    baseUrl: "#",

    refs: [
        {
            ref: 'viewport',
            selector: '#viewport'
        },
        {
            ref: 'index',
            selector: '#failure'
        }
    ],

    /**
     * Displays page with 404 error message.
     * @param {String} msg
     * @private
     */
    show404: function(msg) {
        var tpl = new Ext.XTemplate(
            "<h1>Oops...</h1>",
            "<p>{msg}</p>",
<<<<<<< HEAD
            "<p>Maybe it was renamed to something else? Or maybe your internet connection has failed? ",
            "This would be sad. Hopefully it's just a bug on our side. ",
            "Report it to <a href='http://www.sencha.com/forum/showthread.php?135036'>Sencha Forum</a> if you feel so.</p>",
            "<p>Sorry for all this :(</p>"
=======
            "<p>If you think this is an error, please <a href='https://jira.appcelerator.org'>file a bug</a>.</p>"
>>>>>>> fcc2764d
        );
        Ext.getCmp("failure").update(tpl.apply({msg: msg}));
        Ext.getCmp('card-panel').layout.setActiveItem("failure");
    }
});<|MERGE_RESOLUTION|>--- conflicted
+++ resolved
@@ -23,16 +23,9 @@
      */
     show404: function(msg) {
         var tpl = new Ext.XTemplate(
-            "<h1>Oops...</h1>",
+            "<h1>Page not found...</h1>",
             "<p>{msg}</p>",
-<<<<<<< HEAD
-            "<p>Maybe it was renamed to something else? Or maybe your internet connection has failed? ",
-            "This would be sad. Hopefully it's just a bug on our side. ",
-            "Report it to <a href='http://www.sencha.com/forum/showthread.php?135036'>Sencha Forum</a> if you feel so.</p>",
-            "<p>Sorry for all this :(</p>"
-=======
             "<p>If you think this is an error, please <a href='https://jira.appcelerator.org'>file a bug</a>.</p>"
->>>>>>> fcc2764d
         );
         Ext.getCmp("failure").update(tpl.apply({msg: msg}));
         Ext.getCmp('card-panel').layout.setActiveItem("failure");
