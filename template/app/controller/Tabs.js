--- conflicted
+++ resolved
@@ -112,32 +112,9 @@
 
         cmp.el.addListener('click', function(event, el) {
             cmp.justClosed = true;
-<<<<<<< HEAD
-            var docTab = Ext.get(el).up('.doctab');
-            var url = docTab.down('.tabUrl').getAttribute('href');
-            // Forget the scrollstate of a tab after closing
+            var url = Ext.get(el).up('.doctab').down('.tabUrl').getAttribute('href');
             delete this.scrollState[url];
-            var next = Ext.getCmp('doctabs').removeTab(url);
-            if (next) {
-                Ext.getCmp('doctabs').activateTab(next);
-                Docs.History.push(next);
-            }
-            docTab.dom.removed = true;
-            docTab.animate({
-                to: { top: 30 }
-            }).animate({
-                to: { width: 10 },
-                listeners: {
-                    afteranimate: function() {
-                        docTab.remove();
-                    },
-                    scope: this
-                }
-            });
-=======
-            var url = Ext.get(el).up('.doctab').down('.tabUrl').getAttribute('href');
             Ext.getCmp('doctabs').removeTab(url);
->>>>>>> 2eb0e8d6
         }, this, {
             delegate: '.close',
             preventDefault: true
@@ -164,12 +141,6 @@
             delegate: '.tabUrl',
             preventDefault: true
         });
-<<<<<<< HEAD
-    },
-
-    activateTab: function(url, activateOverview) {
-        Ext.getCmp('doctabs').activateTab(url, activateOverview);
-        Docs.History.push(url);
     },
 
     /**
@@ -190,8 +161,6 @@
      */
     getScrollState: function(url) {
         return this.scrollState[url] || 0;
-=======
->>>>>>> 2eb0e8d6
     }
 
 });