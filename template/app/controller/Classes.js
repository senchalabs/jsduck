/**
 * Controller responsible for loading classes
 */
Ext.define('Docs.controller.Classes', {
    extend: 'Docs.controller.Content',
    baseUrl: '#!/api',
    title: 'API Documentation',

    requires: [
        'Docs.History',
        'Docs.Syntax',
        'Docs.ClassRegistry'
    ],

    refs: [
        {
            ref: 'viewport',
            selector: '#viewport'
        },
        {
            ref: 'index',
            selector: '#classindex'
        },
        {
            ref: 'header',
            selector: 'classheader'
        },
        {
            ref: 'overview',
            selector: 'classoverview'
        },
        {
            ref: 'tabPanel',
            selector: 'classtabpanel'
        },
        {
            ref: 'tree',
            selector: '#classtree'
        },
        {
            ref: 'favoritesGrid',
            selector: '#favorites-grid'
        }
    ],

    cache: {},

    init: function() {
        this.addEvents(
            /**
             * @event showIndex  Fired after index is shown.
             */
            "showIndex",

            /**
             * @event showClass
             * Fired after class shown. Used for analytics event tracking.
             * @param {String} cls  name of the class.
             * @param {Object} options
             * @param {Boolean} options.reRendered true if the class was re-rendered
             */
            "showClass",

            /**
             * @event showMember
             * Fired after class member scrolled to view. Used for analytics event tracking.
             * @param {String} cls  name of the class.
             * @param {String} anchor  name of the member in form type-name like "method-bind".
             */
            "showMember"
        );

        Ext.getBody().addListener('click', function(event, el) {
            this.handleUrlClick(decodeURI(el.href), event);
        }, this, {
            preventDefault: true,
            delegate: '.docClass'
        });

        this.control({
            'classtree': {
                urlclick: function(url, event) {
                    this.handleUrlClick(url, event, this.getTree());
                }
            },

            'toolbar': {
                toggleExpanded: function(expanded) {
<<<<<<< HEAD
                    Ext.Array.forEach(Ext.query('.side.expandable'), function(el) {
                        Ext.get(el).parent()[expanded ? "addCls" : "removeCls"]('open');
                    });
                    // Ti show examples in tabs
                    this.showAllExpandedExamplesInTabs();
=======
                    this.getOverview().setAllMembersExpanded(expanded);
>>>>>>> 8ba3fe96
                }
            },

            'classoverview': {
                afterrender: function(cmp) {
                    // Expand member when clicked
                    cmp.el.addListener('click', function(cmp, el) {
                        var member = Ext.get(el).up('.member'),
                            docClass = member.down('.meta .defined-in'),
                            clsName = docClass.getAttribute('rel'),
                            memberName = member.getAttribute('id');

                        if (this.getOverview().isMemberExpanded(memberName)) {
                            this.setExpanded(memberName, false);
                        }
                        else {
                            this.setExpanded(memberName, true);
                            this.fireEvent('showMember', clsName, memberName);
                        }
<<<<<<< HEAD
                        member.toggleCls('open');

                        // Ti displaying inline examples in tabs when member is expanded
                        this.showExamplesInTabs(member);
=======
>>>>>>> 8ba3fe96
                    }, this, {
                        preventDefault: true,
                        delegate: '.expandable'
                    });

                    // Do nothing when clicking on not-expandable items
                    cmp.el.addListener('click', Ext.emptyFn, this, {
                        preventDefault: true,
                        delegate: '.not-expandable'
                    });
                }
            },

            'treecontainer': {
                afterrender: function(cmp) {
                    cmp.el.addListener('dblclick', function() {
                        if (cmp.getWidth() < 30) {
                            cmp.setWidth(cmp.expandedWidth);
                        } else {
                            cmp.expandedWidth = cmp.getWidth();
                            cmp.setWidth(20);
                        }
                    }, this, {
                        delegate: '.x-resizable-handle'
                    });
                }
            },

            'doctabs': {
                tabClose: function(url) {
                    this.getOverview().eraseScrollContext(url);
                }
            }
        });
    },

<<<<<<< HEAD
    // Ti this function is used change examples to display in tabs rather than in line
    showExamplesInTabs: function(member) {
        var tabs = [],
            currentIndex = 0,
            currentPlatform,
            activeTab = 0,
            lastSelectedPlatfrom = Docs.Settings.get("last_selected_platform");
            
        Ext.Array.each(member.query('.example'), function(div) {
            // Removing examples and adding them back as tabs
            Ext.removeNode(div);
            currentPlatform = div.getAttribute("platform");

            if ( !activeTab && currentPlatform == lastSelectedPlatfrom) {
                // The last selected platform will determine the active tab
                activeTab = currentIndex;
            }
            currentIndex++;

            tabs.push({
                title: div.getAttribute("platform_name"),
                platform: currentPlatform,
                html: div.innerHTML
            });
        }, this);

        if (tabs.length) {
            Ext.create('Ext.tab.Panel', {
                // If deferredRender is true (the default if not set), inactive tabs will not exist in the dom.
                // prettyPrint() will not find them, and the code in them will not be pretty.
                deferredRender: false, 
                activeTab: activeTab,
                items: tabs,
                renderTo: Ext.get(member).down('.examples-section'),
                listeners: {
                    tabchange: function(tabPanel, newTab, oldTab, eOpts) {
                        // Save the platform of the selected example
                        Docs.Settings.set("last_selected_platform", newTab.platform);
                    }
                }
            });       
        }
    },

    // Ti show examples in tabs for every expanded member
    showAllExpandedExamplesInTabs: function() {
        var that = this;
        Ext.Array.each(this.getOverview().el.query('.member.open'), function(div) {
            that.showExamplesInTabs(Ext.get(div));
        });
        // Ti prettyPrint() called in overview.load() may not finish before the divs are removed
        // call it here to ensure the code is all pretty.
        prettyPrint();
    },

    // Remembers the expanded state of a member of current class
=======
    // Expands the member and remembers the expanded state of a member
    // of current class
>>>>>>> 8ba3fe96
    setExpanded: function(member, expanded) {
        var cls = this.currentCls;
        if (!cls.expanded) {
            cls.expanded = {};
        }

        this.getOverview().setMemberExpanded(member, expanded);

        if (expanded) {
            cls.expanded[member] = expanded;
        }
        else {
            delete cls.expanded[member];
        }
    },

    // Expands
    applyExpanded: function(cls) {
        Ext.Object.each(cls.expanded || {}, function(member) {
            Ext.get(member).addCls("open");
        }, this);
    },

    // We don't want to select the class that was opened in another window,
    // so restore the previous selection.
    handleUrlClick: function(url, event, view) {
        url = Docs.History.cleanUrl(url);

        if (this.opensNewWindow(event)) {
            window.open(url);
            view && view.selectUrl(this.currentCls ? "#!/api/"+this.currentCls.name : "");
        }
        else {
            this.loadClass(url);
        }
    },

    /**
     * Loads main page.
     *
     * @param {Boolean} noHistory  true to disable adding entry to browser history
     */
    loadIndex: function(noHistory) {
        Ext.getCmp('treecontainer').showTree('classtree');
        this.callParent(arguments);
        this.fireEvent('showIndex');
    },

    /**
     * Loads class.
     *
     * @param {String} url  name of the class + optionally name of the method, separated with dash.
     * @param {Boolean} noHistory  true to disable adding entry to browser history
     */
    loadClass: function(url, noHistory) {
        Ext.getCmp('card-panel').layout.setActiveItem('classcontainer');
        Ext.getCmp('treecontainer').showTree('classtree');

        noHistory || Docs.History.push(url);

        // separate class and member name
        var matches = url.match(/^#!\/api\/(.*?)(?:-(.*))?$/);
        var cls = Docs.ClassRegistry.canonicalName(matches[1]);
        var member = matches[2];

        if (this.getOverview()) {
            this.getOverview().setLoading(true);
        }

        if (this.cache[cls]) {
            this.showClass(this.cache[cls], member);
        }
        else {
            this.cache[cls] = "in-progress";
            Ext.data.JsonP.request({
                url: this.getBaseUrl() + '/output/' + cls + '.js',
                callbackName: cls.replace(/\./g, '_'),
                success: function(json, opts) {
                    this.cache[cls] = json;
                    this.showClass(json, member);
                },
                failure: function(response, opts) {
                    this.cache[cls] = false;
                    this.getOverview().setLoading(false);
                    this.getController('Failure').show404("Class <b>"+cls+"</b> was not found.");
                },
                scope: this
            });
        }
    },

    showClass: function(cls, anchor) {
        var reRendered = false;

        if (cls === "in-progress") {
            return;
        }
        this.getOverview().setLoading(false);

        this.getViewport().setPageTitle(cls.name);
        if (this.currentCls !== cls) {
            this.currentCls = cls;
            this.getHeader().load(cls);
            this.getOverview().load(cls);
            this.applyExpanded(cls);
            reRendered = true;
        }
        this.currentCls = cls;
        this.getOverview().setScrollContext("#!/api/"+cls.name);

        if (anchor) {
			anchor = anchor.replace(/:/g, "\\:");
            this.getOverview().scrollToEl("#" + anchor);
            this.fireEvent('showMember', cls.name, anchor);
        }
        else {
            this.getOverview().restoreScrollState();
        }

        this.getTree().selectUrl("#!/api/"+cls.name);
        this.fireEvent('showClass', cls.name, {reRendered: reRendered});
        // Ti show examples in tabs
        this.showAllExpandedExamplesInTabs();
    }

});<|MERGE_RESOLUTION|>--- conflicted
+++ resolved
@@ -86,15 +86,9 @@
 
             'toolbar': {
                 toggleExpanded: function(expanded) {
-<<<<<<< HEAD
-                    Ext.Array.forEach(Ext.query('.side.expandable'), function(el) {
-                        Ext.get(el).parent()[expanded ? "addCls" : "removeCls"]('open');
-                    });
+                    this.getOverview().setAllMembersExpanded(expanded);
                     // Ti show examples in tabs
                     this.showAllExpandedExamplesInTabs();
-=======
-                    this.getOverview().setAllMembersExpanded(expanded);
->>>>>>> 8ba3fe96
                 }
             },
 
@@ -114,13 +108,8 @@
                             this.setExpanded(memberName, true);
                             this.fireEvent('showMember', clsName, memberName);
                         }
-<<<<<<< HEAD
-                        member.toggleCls('open');
-
                         // Ti displaying inline examples in tabs when member is expanded
                         this.showExamplesInTabs(member);
-=======
->>>>>>> 8ba3fe96
                     }, this, {
                         preventDefault: true,
                         delegate: '.expandable'
@@ -157,7 +146,6 @@
         });
     },
 
-<<<<<<< HEAD
     // Ti this function is used change examples to display in tabs rather than in line
     showExamplesInTabs: function(member) {
         var tabs = [],
@@ -214,10 +202,8 @@
     },
 
     // Remembers the expanded state of a member of current class
-=======
     // Expands the member and remembers the expanded state of a member
     // of current class
->>>>>>> 8ba3fe96
     setExpanded: function(member, expanded) {
         var cls = this.currentCls;
         if (!cls.expanded) {
