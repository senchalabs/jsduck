--- conflicted
+++ resolved
@@ -1,21 +1,6 @@
 <!DOCTYPE html>
 <html>
 <head>
-<<<<<<< HEAD
-  <meta http-equiv="Content-Type" content="text/html; charset=utf-8" />
-  <meta name="description" content="Official ExtJS 4.0 API Documentation for {subtitle} from Sencha. Examples, guides, screencasts and comments on how to use {subtitle}." >
-  <link rel="canonical" href="{canonical}" />
-  <!-- BEGIN CSS -->
-  <link rel="stylesheet" href="resources/css/docs-ext.css" type="text/css" />
-  <link rel="stylesheet" href="resources/css/viewport.css" type="text/css" />
-  <!-- END CSS -->
-  <link href="http://fonts.googleapis.com/css?family=Exo" rel="stylesheet" type="text/css" />
-  <style type="text/css">
-  .description .short { display: none !important }
-  .description .long { display: block !important }
-  </style>
-  <title>{subtitle} - {title}</title>
-=======
 <meta http-equiv='Content-Type' content='text/html; charset=utf-8' />
 <meta name=\"description\" content=\"Appcelerator Titanium Mobile. Examples, guides, screencasts and comments on how to use {subtitle}.\" >
 <link rel="canonical" href="{canonical}" />
@@ -28,7 +13,6 @@
 .description .long { display: block !important }
 </style>
 <title>{subtitle} - {title}</title>
->>>>>>> fcc2764d
 </head>
 <body style="background: #fff;">
   <div id="north-region" style="padding: 1px 0 11px 11px">
