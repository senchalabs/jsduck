--- conflicted
+++ resolved
@@ -9,54 +9,6 @@
   <link rel="stylesheet" href="resources/css/scrollbars.css" type="text/css" />
   <link rel="stylesheet" href="resources/css/viewport.css" type="text/css" />
   <link rel="stylesheet" href="prettify/prettify.css" type="text/css" />
-<<<<<<< HEAD
-=======
-  <!--[if IE]>
-    <link rel="stylesheet" href="resources/css/ie.css" type="text/css" />
-  <![endif]-->
-</head>
-<body id="ext-body" class="iScroll">
-  <div id="notice" class="notice">
-    For up to date documentation and features, visit <a href="http://docs.sencha.com/ext-js/4-0">http://docs.sencha.com/ext-js/4-0</a>
-  </div>
-
-  <div class="wrapper">
-    <div class="head-band"></div>
-
-    <div class="header">
-      <h2><a href="index.html">Sencha Documentation</a></h2>
-    </div>
-
-    <div id="search">
-      <form>
-        <input type="text" placeholder="Search" id="search-field" autocomplete="off" name="q" />
-      </form>
-
-      <div id="search-box"></div>
-    </div>
-
-    <div id="treePanel"></div>
-
-    <div id="container">
-      <div id="top-block">
-        <h1>Ext JS 4.0 API Documentation</h1>
-      </div>
-
-      <div id="docContent" class="iScroll">
-
-        <div id="api-overview" class="piechartLinks">
-
-          <div class="legend icons">
-            <h4>Legend</h4>
-            <ul>
-              <li class="icn icon-pkg">Package</li>
-              <li class="icn icon-class">Class</li>
-              <li class="icn icon-singleton">Singleton</li>
-              <li class="icn icon-component">Component</li>
-              <li class="icn icon-book">Guide</li>
-            </ul>
-          </div>
->>>>>>> 92e49b97
 
   <script type="text/javascript" src="http://use.typekit.com/uxj6dew.js"></script>
   <script type="text/javascript">try{Typekit.load();}catch(e){}</script>
@@ -72,6 +24,7 @@
   <script type="text/javascript" src="app/view/class/Header.js"></script>
   <script type="text/javascript" src="app/view/class/List.js"></script>
   <script type="text/javascript" src="app/view/class/Overview.js"></script>
+  <script type="text/javascript" src="app/view/class/HoverMenuButton.js"></script>
   <script type="text/javascript" src="app/view/class/Panel.js"></script>
   <script type="text/javascript" src="app/view/class/Show.js"></script>
   <script type="text/javascript" src="app/view/class/Toolbar.js"></script>
@@ -85,23 +38,7 @@
   <script type="text/javascript" src="output/members.js"></script>
   <script type="text/javascript" src="output/overviewData.js"></script>
 
-<<<<<<< HEAD
 </head>
 <body id="ext-body" class="iScroll">
-=======
-  <script type="text/javascript" src="js/App.js"></script>
-  <script type="text/javascript" src="js/ClassLoader.js"></script>
-  <script type="text/javascript" src="js/History.js"></script>
-  <script type="text/javascript" src="js/PageHeader.js"></script>
-  <script type="text/javascript" src="js/ClassTree.js"></script>
-  <script type="text/javascript" src="js/OverviewPanel.js"></script>
-  <script type="text/javascript" src="js/HoverMenuButton.js"></script>
-  <script type="text/javascript" src="js/OverviewToolbar.js"></script>
-  <script type="text/javascript" src="js/ClassPanel.js"></script>
-  <script type="text/javascript" src="js/Guides.js"></script>
-
-  <script type="text/javascript" src="js/search.js"></script>
-  <script type="text/javascript" src="js/init.js"></script>
->>>>>>> 92e49b97
 </body>
 </html>