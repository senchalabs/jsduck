--- conflicted
+++ resolved
@@ -624,13 +624,10 @@
                 {
                     "path": "app/view/examples/",
                     "name": "TouchContainer.js"
-<<<<<<< HEAD
-=======
                 },
                 {
                     "path": "app/view/cls/",
                     "name": "Toolbar.js"
->>>>>>> 18867be7
                 },
                 {
                     "path": "app/view/examples/",
