--- conflicted
+++ resolved
@@ -14,16 +14,13 @@
   <link rel="stylesheet" href="resources/codemirror/codemirror.css" type="text/css" />
   <!-- END CSS -->
   <link rel="stylesheet" href="resources/prettify/prettify.css" type="text/css" />
-<<<<<<< HEAD
   <!--[if IE]>
     <link rel="stylesheet" href="resources/css/ie.css" type="text/css" />
     <link rel="stylesheet" href="resources/css/welcome_ie6.css" type="text/css" />
   <![endif]-->
-=======
   <script type="text/javascript">
   document.write("<link href='"+document.location.protocol+"//fonts.googleapis.com/css?family=Exo' rel='stylesheet' type='text/css' />");
   </script>
->>>>>>> af63dd84
 
   <script type="text/javascript" src="{extjs_path}"></script>
   <script type="text/javascript" src="data.js"></script>
