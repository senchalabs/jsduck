<!DOCTYPE html>
<html>
<head>
  <title>{title}</title>
  <meta http-equiv="Content-Type" content="text/html; charset=utf-8" />
  <meta http-equiv="X-UA-Compatible" content="chrome=1">
  <meta name="fragment" content="!">
  <meta name="viewport" content="width=1024">

  {mobile_redirect}

  <link rel="shortcut icon" type="image/ico" href="favicon.ico" />
  <!-- BEGIN CSS -->
  <link rel="stylesheet" href="resources/css/docs-ext.css" type="text/css" />
  <link rel="stylesheet" href="resources/css/viewport.css" type="text/css" />
  <link rel="stylesheet" href="resources/codemirror/codemirror.css" type="text/css" />
  <link rel="stylesheet" href="resources/prettify/prettify.css" type="text/css" />
<<<<<<< HEAD
  <!--[if IE]>
    <link rel="stylesheet" href="resources/css/ie.css" type="text/css" />
    <link rel="stylesheet" href="resources/css/welcome_ie6.css" type="text/css" />
  <![endif]-->
=======
  <!-- END CSS -->
>>>>>>> 17b7c3f9
  <script type="text/javascript">
  (function(){
    var protocol = (document.location.protocol === "https:") ? "https:" : "http:";
    document.write("<link href='"+protocol+"//fonts.googleapis.com/css?family=Exo' rel='stylesheet' type='text/css' />");
  })();
  </script>

  <script type="text/javascript" src="{extjs_path}"></script>
  <script type="text/javascript" src="{data_path}"></script>

  <!-- BEGIN JS -->
  <script type="text/javascript" src="resources/codemirror/codemirror.js"></script>
  <script type="text/javascript" src="resources/codemirror/javascript.js"></script>
  <script type="text/javascript" src="resources/codemirror/xml.js"></script>
  <script type="text/javascript" src="resources/codemirror/markdown.js"></script>
  <script type="text/javascript" src="app.js"></script>
  <script type="text/javascript" src="resources/prettify/prettify.js"></script>
  <!-- END JS -->

  {head_html}

</head>
<body id="ext-body">

  <div id="loading"><span class="title"></span><span class="logo"></span></div>

	<div id="header-content">
        <div id="header-content-logo">
		<a href="http://www.appcelerator.com"> <img src="resources/images/appc_header.png" alt=""> </a>
        </div>
        <div id="header-content-menu">
        {header}
        </div>
	</div>
  {welcome}
  {categories}
  {guides}
  <div id='footer-content' style='display: none'>
	  <a class="logo" href="http://www.appcelerator.com">
		<img src="resources/images/appc_header.png" alt="">
	</a>
	  <div class="links">
	  	 	<a href="http://www.facebook.com/appcelerator" class="facebook"></a>
	 		<a href="https://twitter.com/#!/appcelerator" class="twitter"></a>
	 		<a href="http://developer.appcelerator.com/blog/feed" class="rss"></a>
	 		<a href="mailto:info@appcelerator.com" class="mail"></a>
	 	</div>
	<div class="inner-container">
		<div>
			<div class="first-row">
				<a href="http://www.appcelerator.com/platform" class="br">platform</a>
				<a href="http://www.appcelerator.com/cloud" class="br">cloud services</a>
				<a href="http://marketplace.appcelerator.com" class="br">marketplace</a>
				<a href="http://www.appcelerator.com/thinkmobile" class="br">think mobile</a>
				<a href="http://www.appcelerator.com/help" class="br">get help</a>
				<a href="http://www.appcelerator.com/partners" class="br">partners</a>
				<a href="http://www.appcelerator.com/company" class="br">company</a>
				<a href="http://www.appcelerator.com/developers">developers</a>
			</div>
			<div class="second-row">
				<a href="http://www.appcelerator.com/company/privacy" class="u br">Privacy Policy</a>
				<a href="http://www.appcelerator.com/legal" class="u">Legal Information</a>
				<span id="copyright_notice">&copy; 2008&mdash;2013 Appcelerator Inc. All rights reserved. Appcelerator is a registered trademark</span>
			</div>
			<div class="third-row">
			<span id="ducktype1">We believe in the power of open source.</span>
			<span id="ducktype2">This site is generated using the Simple JavaScript Duckumentation generator &mdash; <a href="https://github.com/senchalabs/jsduck">JSDuck</a>
			</span>
			</div>
		</div>
	</div>
  </div>

  {body_html}

<script src="http://munchkin.marketo.net/munchkin.js"></script>
<script>try { mktoMunchkin("636-NHJ-871"); } catch (err) {}</script>
<script>
var _qoptions={qacct:"p-4aHbaizUurMCQ"},
	_gaq=[['_setAccount','UA-5155164-11'],['_setDomainName','none'],['_setAllowLinker',true],['_setAllowAnchor',true],['_setAllowHash',false],['_addIgnoredOrganic',document.location.host],['_initData'],['_trackPageview']];

(function(d) {
function load(u){var s=d.getElementsByTagName('script')[0],sc=d.createElement('script');sc.async=true;sc.src=u;s.parentNode.insertBefore(sc,s);}

load('http://www.google-analytics.com/ga.js');
load('http://api.appcelerator.net/p/beacon.js');
load('http://api.appcelerator.net/p/analytics.js');
load('http://edge.quantserve.com/quant.js');

function cc(l,n,s){if(!l||!n||!s||l==''||n==''||s==''){return'-'}var i,i2,i3,c='1';i=l.indexOf(n);i3=n.indexOf('=')+1;if(i>-1){i2=l.indexOf(s,i);if(i2<0){i2=l.length}c=l.substring((i+i3),i2)}return c};
window._gaToMarketo=function(){var gaCookie=cc(document.cookie,'__utmz=',';');return {cf_campaign:cc(gaCookie,'utmccn=','|'),cf_source:cc(gaCookie,'utmsrc=','|'),cf_medium:cc(gaCookie,'utmcmd=','|'),cf_content:cc(gaCookie,'utmcct=','|'),cf_keyword:cc(gaCookie,'utmctr=','|'),cf_visits:cc(document.cookie,'__utma=',';').split('.')[5]}};
})(document);
</script>
<noscript><img src="http://pixel.quantserve.com/pixel/p-4aHbaizUurMCQ.gif" style="border:0;display:none;" height="1" width="1" alt="Quantcast"/></noscript>
</body>
</html><|MERGE_RESOLUTION|>--- conflicted
+++ resolved
@@ -15,14 +15,7 @@
   <link rel="stylesheet" href="resources/css/viewport.css" type="text/css" />
   <link rel="stylesheet" href="resources/codemirror/codemirror.css" type="text/css" />
   <link rel="stylesheet" href="resources/prettify/prettify.css" type="text/css" />
-<<<<<<< HEAD
-  <!--[if IE]>
-    <link rel="stylesheet" href="resources/css/ie.css" type="text/css" />
-    <link rel="stylesheet" href="resources/css/welcome_ie6.css" type="text/css" />
-  <![endif]-->
-=======
   <!-- END CSS -->
->>>>>>> 17b7c3f9
   <script type="text/javascript">
   (function(){
     var protocol = (document.location.protocol === "https:") ? "https:" : "http:";
