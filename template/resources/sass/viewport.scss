@mixin box-shadow($x, $y, $radius, $color) {
  -webkit-box-shadow: $x $y $radius $color;
  -moz-box-shadow: $x $y $radius $color; }

@mixin border-radius($size) {
  border-radius: $size;
  -moz-border-radius: $size; }

@mixin border-radius-bottom($size) {
  border-bottom-left-radius: $size;
  border-bottom-right-radius: $size; }

@mixin border-top-left-radius($size) {
  border-top-left-radius: $size;
  -moz-border-radius-topleft: $size; }

@mixin border-top-right-radius($size) {
  border-top-right-radius: $size;
  -moz-border-radius-topright: $size; }

@mixin border-bottom-left-radius($size) {
  -webkit-border-bottom-left-radius: $size;
  -moz-border-radius-bottomleft: $size; }

@mixin border-bottom-right-radius($size) {
  border-bottom-right-radius: $size;
  -moz-border-radius-bottomright: $size; }

@mixin vertical-gradient($fromCol, $toCol) {
  background: -webkit-gradient(linear, left top, left bottom, from($fromCol), to($toCol));
  background: -moz-linear-gradient(top, $fromCol, $toCol); }

@mixin horizontal-gradient($fromCol, $toCol) {
  background: -webkit-gradient(linear, left top, right top, from($fromCol), to($toCol));
  background: -moz-linear-gradient(left, $fromCol, $toCol); }

@mixin opacity($opacity) {
  opacity: $opacity;
  filter: alpha(opacity=$opacity*100); }

@mixin icons {
  .icon-pkg {
    background: url(../images/icons.png) no-repeat -3px -57px !important; }
  .icon-class {
    background: url(../images/icons.png) no-repeat -3px -84px !important; }
  .icon-singleton {
    background: url(../images/icons.png) no-repeat -3px -111px !important; }
  .icon-component {
    background: url(../images/icons.png) no-repeat -3px -137px !important; }
  .icon-book {
    background: url(../images/icons.png) no-repeat -3px -5px !important; }
  .icon-event {
    background: url(../images/icons.png) no-repeat -3px -245px !important; }
  .icon-property {
    background: url(../images/icons.png) no-repeat -3px -192px !important; }
  .icon-method {
    background: url(../images/icons.png) no-repeat -3px -165px !important; }
  .icon-cfg {
    background: url(../images/icons.png) no-repeat -3px -219px !important; }
  .icon-subclass {
    background: url(../images/icons.png) no-repeat -3px -299px !important; }
  .icon-fav {
    background: url(../images/icons.png) no-repeat -3px -326px !important; }
  .icon-hist {
    background: url(../images/icons.png) no-repeat -3px -380px !important; } }

@mixin icon-fav {
  background: url(../images/icons.png) no-repeat -4px -353px; }
@mixin icon-fav-over {
  background: url(../images/icons.png) no-repeat -4px -326px; }

@mixin gray-h4 {
  h4 {
    font-family: "Helvetica Neue", Helvetica, Arial, sans-serif;
    font-size: 90%;
    padding: 11px 0 5px 0;
    text-transform: uppercase;
    color: #999999; } }

@include icons;

html {
  height: 100%; }

body {
  -webkit-font-smoothing: antialiased;
  font-family: 13px / 1.231 "Helvetica Neue", Helvetica, Arial, "Lucida Grande", sans-serif;
  min-width: 980px;
  color: #484848;
  background: #f8f8f8;
  min-height: 100%; }

#loading {
  position: absolute;
  width: 180px;
  margin: -70px 0 0 -90px;
  height: 140px;
  top: 50%;
  left: 50%;
  .title {
    background: url(../images/loading-title.png) no-repeat;
    position: absolute;
    display: block;
    top: 0;
    left: 0px;
    width: 180px;
    height: 27px; }
  .logo {
    background: url(../images/loading.gif) no-repeat;
    position: absolute;
    display: block;
    top: 25px;
    left: 22px;
    width: 120px;
    height: 120px; } }

a {
  color: #083772;
  text-decoration: none; }

a:hover {
  color: #0464BB; }

.notice {
  background-color: #ffc;
  text-align: center;
  color: #434343;
  font-weight: bold;
  padding: 8px 0; margin: 0 20px 15px 0;
  @include border-radius(8px); }

.logo {
  background: url(../images/icon.png) 0 -787px no-repeat; }

.search {
  background: url(../images/search-box.png) no-repeat;
  padding: 3px 0 0 25px; }
.search .x-form-text {
  border: 0; background: 0; }
#search-field .reset {
  background: url(../images/x.png) no-repeat;
  width: 16px;
  height: 16px;
  border: 0;
  margin: 3px 0 0 9px; }


#search-dropdown {
  border-style: solid;
  border-color: #bebdbf;
  border-width: 1px 1px 0 1px;
  background: white;
  position: absolute;
  width: 190px;
  top: 23px;
  left: 20px;
  z-index: 5;

  .item, .total {
    display: block;
    cursor: pointer;
    overflow: hidden;
    padding: 5px 5px 5px 30px;
    border-width: 0px 0px 1px 0px;
    border-style: solid;
    border-color: #bebdbf;
    color: #605f5f;
    .title {
      font-weight: bold;
      overflow: hidden;
      text-overflow: ellipsis; }
    .class {
      font-size: 0.85em;
      overflow: hidden;
      text-overflow: ellipsis; } }
  .item.cfg {
    background: url(../images/configs.png) no-repeat 0 3px; }
  .item.property {
    background: url(../images/properties.png) no-repeat 3px 8px; }
  .item.method {
    background: url(../images/methods.png) no-repeat 3px 5px; }
  .item.event {
    background: url(../images/events.png) no-repeat 4px 0px; }
  .item.cls {
    background: url(../images/class-sm.png) no-repeat 3px 5px; }
  .item.x-item-selected {
    background-color: #ffffaa; }
  .item.x-view-over {
    background-color: #ffffaa; }
  .total {
    cursor: auto;
    text-align: right;
    font-size: 0.85em; } }


#center-container, #west-region-container {
  background: #F8F8F8 url(../images/headBG.png) repeat-x; }

<<<<<<< HEAD
#nested-west-region-container {
  background: #F8F8F8;
  #nested-west-region-north {
    .x-grid-row td {
      background: none; border: 0; cursor: pointer;
      img {
        display: none;
        margin-top: 1px; }}
    .x-grid-row-over td {
      background-color: #f0f0f0; }
    .x-grid-row-selected td img,
    .x-grid-row-over td img {
      display: block; }
    .x-grid-cell-inner {
      padding: 2px 2px 3px 2px; } }
  .x-splitter {
    background: #ccc;
    border-style: solid;
    border-color: #aaa;
    height: 6px !important;
    background-attachment: fixed;
    background: #ccc url(../images/drag-bar-center.png) no-repeat center;
    @include vertical-gradient(#dee0e0, #c8caca);
    border-width: 1px 0; } }
=======
#footer {
  background: #F8F8F8;
  color: gray;
  text-align: right;
  font-size: 10px;
  padding-right: 40px;
  // The footer-content div is initially hidden on page to prevent it
  // being visible while loading-screen is shown.  Only after the div is
  // brought inside footer component, make it visible.
  #footer-content {
    display: block !important; } }

#center-container {
  padding: 20px 20px 5px 20px;
>>>>>>> c9c184f4

#center-container {
  h1 {
    font-family: "klavika-web-1", "klavika-web-2", sans-serif;
    letter-spacing: -1px;
    padding-bottom: 5px;
    padding-top: 2px;
    border-bottom: 1px #f1f1f1;
    font-size: 2.3em;
    color: #66ab16;
    a {
      color: #66ab16; }
    span {
      color: #929292;
      letter-spacing: 0;
      margin-left: 10px;
      font-size: 0.6em; }
    span.private {
      float: right;
      font-weight: bold;
      color: #e7ba27;
      letter-spacing: 0px; } }

  h1.class {
    a {
      background: url(../images/class-m.png) no-repeat 0 -5px;
      margin-left: -12px;
      padding: 0.1em 0 0.4em 2em; } }
  h1.component {
    a {
      background: url(../images/component-m.png) no-repeat 0 -5px;
      margin-left: -12px;
      padding: 0.1em 0 0.4em 2em; } }
  h1.singleton {
    a {
      background: url(../images/singleton-m.png) no-repeat 0 -5px;
      margin-left: -12px;
      padding: 0.1em 0 0.4em 2em; } } }

.container {
  background: #fff;
  @include border-radius(5px);
  @include box-shadow(0, 0, 4px, rgba(0, 0, 0, 0.4));
  padding: 20px;
  line-height: 1.4em;
  h3 {
    font-size: 1.2em;
    padding: 1em 0 0.4em 0;
    font-weight: normal; }
  .legend.guides {
    padding: 15px;
    width: 560px !important;
    line-height: 1.7em;
    h1 {
      font-size: 1.7em !important; }
    .lft {
      float: left;
      width: 200px; }
    .mid {
      float: left;
      width: 100px;
      margin-left: 20px; }
    .right {
      margin-left: 370px; }
    a {
      display: block;
      height: 32px;
      margin: 10px 0;
      padding-left: 40px; }
    .egLink {
      border-top: 1px solid #ebebeb;
      a {
        padding-left: 10px;
        margin: 10px 0 0 0;
        height: auto; } }
    .getting_started {
      background: url(../images/guides.png) no-repeat 0px 0px; }
    .drawing_and_charting {
      background: url(../images/guides.png) no-repeat 0px -288px; }
    .layouts_and_containers {
      background: url(../images/guides.png) no-repeat 0px -130px; }
    .application_architecture {
      background: url(../images/guides.png) no-repeat 0px -98px; }
    .class_system {
      background: url(../images/guides.png) no-repeat 0px -31px; }
    .data {
      background: url(../images/guides.png) no-repeat 0px -66px; }
    .grid {
      background: url(../images/guides.png) no-repeat 0px -193px; }
    .tree {
      background: url(../images/guides.png) no-repeat 0px -228px; }
    .components {
      background: url(../images/guides.png) no-repeat 0px -160px; }
    .theming {
      background: url(../images/guides.png) no-repeat 0px -320px; }
    .direct {
      background: url(../images/guides.png) no-repeat 0px -387px; }
    .accessibility {
      background: url(../images/guides.png) no-repeat 0px -453px; } }
  .category {
    clear: both;
    background-color: #f7f7f7;
    border: 1px solid #ebebeb;
    padding: 20px 10px 20px 20px;
    margin: 0 20px 20px 0;
    @include border-radius(10px); }
  .category:last-child {
    margin-bottom: 0; }
  .lft {
    float: left;
    width: 250px;
    margin-left: 20px; }
  .mid {
    float: left;
    width: 280px; }
  .rgt {
    float: left; }
  .links {
    margin-left: 1.5em;
    a {
      display: block; }
    a.more {
      font-weight: bold; } }

  .legend {
    @include border-radius(5px);
    background-color: #f7f7f7;
    border: 1px solid #ebebeb;
    padding: 0 15px 15px 10px;
    margin: 0 20px 10px 0;
    &.icons {
      width: 120px;
      float: right; }
    ul {
      float: left; }
    .icn {
      padding-left: 22px; }
    a {
      display: block; }
    @include gray-h4; } }


#center-container .class-list {
  h1.pb { margin-bottom: 12px; }
  h2 {
    font-weight: bold; }
  td {
    padding: 0 0 0 20px;
    vertical-align: top; }
  .group {
    h1 {
      padding-bottom: 10px; }
    background: #fafafa;
    padding: 10px 20px 20px 20px;
    margin: 0 20px 20px 0;
    @include border-radius(10px);
    h2 {
      border-bottom: 1px solid #dddddd;
      padding-bottom: 2px;
      margin-bottom: 2px;
      padding-top: 10px; }
    td.l {
      span {
        font-family: courier;
        padding-right: 3px; } } }
  .piechartLinks {
    a {
      display: block; } } }


#nested-west-region-container {
  .x-grid-cell-inner {
    font-family: "Helvetica Neue", Helvetica, Arial, "Lucida Grande", sans-serif;
    font-size: 13px;
    position: relative;
    -webkit-transition: background-color 0.15s linear;
    @include icons;
    a.fav {
      display: block;
      width: 15px;
      height: 15px;
      position: absolute;
      right: 7px;
      top: 0;
      &.show {
        @include icon-fav-over; } } }
  .x-grid-row-over {
    .x-grid-cell-inner {
      -webkit-transition: background-color 0.15s linear;
      a.fav {
        @include icon-fav;
        &:hover {
          @include icon-fav-over; } } } }
  .x-panel-body {
    background: #f8f8f8; }
  .sortBy {
    position: relative;
    padding-bottom: 10px;
    #expandAll {
      width: 13px;
      height: 15px;
      position: absolute;
      top: 4px;
      right: 40px;
      display: block;
      background: url(../images/expandcollapse.png) no-repeat -14px 2px; }
    #collapseAll {
      width: 13px;
      height: 15px;
      position: absolute;
      top: 4px;
      right: 20px;
      display: block;
      background: url(../images/expandcollapse.png) no-repeat 0 2px; } }
  .favorites {
    padding: 10px;
    margin: 0 10px 10px 0; } }

.x-scroller-vertical {
  border: 0; }


.class-overview, #guide {
  pre {
    background-color: #f7f7f7;
    border: solid 1px #e8e8e8;
    @include border-radius(5px);
    color: #314e64;
    font-family: "Menlo", "Courier New", Courier, monospace;
    padding: 10px 20px;
    line-height: 1.3em;
    margin: 10px 0 14px;
    overflow-x: auto;
    overflow-y: hidden;
    code {
      font-family: "Menlo", "Courier New", Courier, monospace; }
    i,em {
      font-style: normal; } }
  pre.prettyprint {
    padding: 10px 12px; } }

.class-overview {
  img.screenshot {
    display: block;
    padding: 10px 0; }
  .hierarchy {
    @include border-radius(5px);
    background-color: #f7f7f7;
    border: 1px solid #ebebeb;
    padding: 0 15px 15px 10px;
    float: right;
    margin: 0 0 20px 20px;
    font-size: 12px;
    @include gray-h4;
    .mixin, .alternate-class-name {
      padding: 0 0 0 12px;
      margin-top: 3px; }
    .alternate-class-name {
      color: #484848; }
    .subclass {
      background: url(../images/elbow-end.gif) no-repeat -5px 0;
      margin-top: 3px;
      padding: 0 0 0 12px;
      &.first-child {
        background: none;
        padding-left: 15px; } } } }

.class-overview, #guide {
  min-height: 100px;
  .clr {
    clear: both; }
  p {
    padding: 0;
    margin: 0 0 0.8em; }
  p:last-child { margin: 0; }
  em {
    font-style: italic; }
  strong {
    font-weight: bold; }
  ul {
    margin: 0 0 1em 2em;
    li {
      list-style: disc outside; } }
  h3 {
    font-weight: bold;
    font-size: 1.1em; }
  h4 {
    font-weight: bold; } }

#guide {
  padding-right: 10px;
  font-size: 14px;
  h1 {
    background: url(../images/doc-m.png) no-repeat -5px -5px;
    padding: 10px 0 10px 55px;
    font-family: "klavika-web-1", "klavika-web-2", sans-serif;
    letter-spacing: -1px;
    margin-bottom: 16px;
    font-size: 2.3em;
    color: #66ab16; }
  h2 {
    font-family: "Helvetica Neue", Helvetica, Arial, sans-serif;
    letter-spacing: -1px;
    line-height: 20px;
    border-bottom: 1px solid #f1f1f1;
    font-size: 20px;
    font-weight: bold;
    color: #314e64;
    margin: 30px 0 15px;
    padding-bottom: 5px; }
  h3 {
    font-weight: bold;
    color: #314e64;
    margin-top: 1em;
    font-size: 14px;
    line-height: 16px;
    margin-bottom: 4px; }
  hr {
    display: none; } }


.class-overview {
  .deprecated-signature, .protected-signature, .static-signature, .constructor-signature {
    font-weight: bold;
    text-transform: uppercase;
    color: white;
    font-size: 0.7em;
    @include border-radius(2px);
    margin-left: 5px;
    padding: 0 3px; }
  .deprecated-signature {
    background-color: #aa0000; }
  .protected-signature {
    background-color: #aaa; }
  .static-signature {
    background-color: #484848; }
  .constructor-signature {
    margin-left: 0;
    margin-right: 5px;
    background-color: #484848; }
  .cfgGroup {
    margin: 10px 0 3px 0; } }

.members {
  color: #444444;
  padding-top: 10px;
  clear: both;
  first-child: {
    padding-top: 0; };
  .pre {
    font-family: "Menlo", "Courier New", Courier, monospace;
    font-size: 0.9em; }
  .definedBy {
    float: right;
    padding: 20px 20px 0 0;
    font-weight: bold;
    color: #666666; }
  .subsection .definedBy {
    // do not lower definedBy float when inside subsection
    padding-top: 0; }
  h3.pa {
    padding: 10px 0 5px 0; }
  h3.members-title {
    margin: 15px 0 5px 0;
    padding-left: 30px;
    font-size: 1.3em;
    font-weight: bold; }
  #m-cfg .members-title {
    background: url(../images/configs.png) no-repeat 0 15px; }
  #m-property .members-title {
    background: url(../images/properties.png) no-repeat 0 19px; }
  #m-method .members-title {
    background: url(../images/methods.png) no-repeat 0 16px; }
  #m-event .members-title {
    background: url(../images/events.png) no-repeat 0 11px; }
  h4.members-subtitle {
    padding-left: 30px;
    margin: 10px 0 7px 0; }
  ul ul {
    list-style: circle;
    margin-top: 1em; }
  .sub-desc {
    margin: 0.5em 0 1em; }
  .description {
    .short {
      p {
        margin: 0; } } }
  a {
    text-decoration: none; }
  .member.first-child {
    border-width: 1px; }
  .member {
    position: relative;
    min-height: 2.5em;
    .long {
      display: none; }
    .meta {
      float: right;
      text-align: right; }
    a.definedIn {
      color: #888888;
      font-size: 0.9em;
      &:hover {
        color: #0464bb; } }
    a.side {
      display: block;
      position: absolute;
      top: 0;
      left: 0;
      bottom: 0;
      background: #aaaaaa;
      @include horizontal-gradient(#f9f9f9, #eff0f2);
      span {
        display: block;
        width: 15px; }
      &.expandable {
        span {
          background: url(../images/member-collapsed.gif) no-repeat 2px 2px; }
        &:hover {
          span {
            background: url(../images/member-hover.gif) no-repeat 2px 2px; } } } }
    a.viewSource {
      color: rgba(0, 0, 0, 0);
      -webkit-transition: color 0.2s linear;
      font-size: 0.9em;
      &:hover {
        color: #0464bb; } }
    &:hover {
      a.viewSource {
        color: rgba(128, 128, 128, 1);
        -webkit-transition: color 0.2s linear; } }
    &.open {
      a.side.expandable {
        @include horizontal-gradient(#ebf3fe, #d9e8fc);
        span {
          background: url(../images/member-expanded.gif) no-repeat 1px 2px; } }
      .short {
        display: none; }
      .long {
        display: block; } }
    border-style: solid;
    border-color: #d0d0d0;
    border-width: 0 1px 1px 1px;
    padding: 5px 22px;
    .name {
      font-weight: bold; }
    .title {
      padding-bottom: 3px; }
    .deprecated {
      border: 1px solid #999;
      @include border-radius(5px);
      color: #600;
      background-color: #fee;
      padding: 10px 50px;
      text-align: center;
      strong {
        text-transform: uppercase;
        color: white;
        @include border-radius(2px);
        padding: 0 3px;
        background-color: #aa0000; } } } }

.expandAllMembers {
  background: url(../images/expandcollapse.png) no-repeat -14px 2px !important; }
.collapseAllMembers {
  background: url(../images/expandcollapse.png) no-repeat 2px 2px !important; }

.member-links {
  border-width: 0 0 1px 0;
  border-style: solid;
  border-color: #bfbfbf;
  // @include vertical-gradient(#e8e8e8, #eaeaea)
  .expandAllMembers {
    background: url(../images/expandcollapse.png) no-repeat -14px 2px; }
  .collapseAllMembers {
    background: url(../images/expandcollapse.png) no-repeat 2px 2px; } }


.hover-menu-button {
  padding-left: 20px;
  cursor: pointer;
  // The same button when used for favorites and history
  &.sidebar {
    padding-right: 10px; }
  sup {
    font-size: 0.8em;
    position: relative;
    top: -4px; } }

.hover-menu {
  font-size: 12px;
  position: absolute;
  padding: 5px 15px 10px;
  background: #eaeaea;
  z-index: 8;
  top: 21px;
  line-height: 1.3em;
  border: 1px solid #bfbfbf;
  border-top: 1px solid #eaeaea;
  left: -16px;
  @include border-radius-bottom(5px);
  // The same menu when used for favorites and history
  &.sidebar {
    min-width: 220px;
    left: 20px !important; }
  table {
    width: 100%; }
  td {
    vertical-align: top; }
  .item {
    position: relative; }
  a {
    display: block;
    position: relative;
    padding: 2px 30px 2px 0;
    color: #0464bb;
    white-space: nowrap;
    &:hover {
      color: #083772;
      text-decoration: underline; }
    &.close {
      position: absolute;
      width: 12px;
      height: 12px;
      @include opacity(0.5);
      background: url(../images/x12.png) no-repeat;
      text-indent: -9999px;
      padding: 3px 0 0 0;
      right: 0;
      top: 3px;
      &:hover {
<<<<<<< HEAD
        @include opacity(1); } } } }

=======
        @include opacity(1); } }
    span.static {
      font-size: 0.6em;
      text-transform: uppercase;
      font-weight: bold;
      padding: 0 0.5em;
      @include border-radius(2px);
      color: white;
      background: #484848; } } }
>>>>>>> c9c184f4
<|MERGE_RESOLUTION|>--- conflicted
+++ resolved
@@ -196,7 +196,6 @@
 #center-container, #west-region-container {
   background: #F8F8F8 url(../images/headBG.png) repeat-x; }
 
-<<<<<<< HEAD
 #nested-west-region-container {
   background: #F8F8F8;
   #nested-west-region-north {
@@ -221,7 +220,7 @@
     background: #ccc url(../images/drag-bar-center.png) no-repeat center;
     @include vertical-gradient(#dee0e0, #c8caca);
     border-width: 1px 0; } }
-=======
+
 #footer {
   background: #F8F8F8;
   color: gray;
@@ -233,10 +232,6 @@
   // brought inside footer component, make it visible.
   #footer-content {
     display: block !important; } }
-
-#center-container {
-  padding: 20px 20px 5px 20px;
->>>>>>> c9c184f4
 
 #center-container {
   h1 {
@@ -280,7 +275,6 @@
   background: #fff;
   @include border-radius(5px);
   @include box-shadow(0, 0, 4px, rgba(0, 0, 0, 0.4));
-  padding: 20px;
   line-height: 1.4em;
   h3 {
     font-size: 1.2em;
@@ -768,10 +762,6 @@
       right: 0;
       top: 3px;
       &:hover {
-<<<<<<< HEAD
-        @include opacity(1); } } } }
-
-=======
         @include opacity(1); } }
     span.static {
       font-size: 0.6em;
@@ -780,5 +770,4 @@
       padding: 0 0.5em;
       @include border-radius(2px);
       color: white;
-      background: #484848; } } }
->>>>>>> c9c184f4
+      background: #484848; } } }