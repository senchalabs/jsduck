--- conflicted
+++ resolved
@@ -55,18 +55,15 @@
         white-space: nowrap;
         overflow: hidden;
         float: left; }
-<<<<<<< HEAD
       a.ov-tab {
         overflow: hidden;
         padding: 0 14px 0 17px; }
       a.ov-tab-text {
-=======
-//		margin-top: 4px;
+        overflow: hidden; }
       a.tabUrl {
         padding: 0 14px 0 17px;
         width: 140px;
 		margin-top: 4px;
->>>>>>> fcc2764d
         overflow: hidden; }
       a.main-tab {
         overflow: hidden;
@@ -78,7 +75,6 @@
         left: 3px;
         top: 6px;
         padding-left: 15px;
-        padding-bottom: 0;
       }
 	}
     a.close {
@@ -112,37 +108,12 @@
       width: 28px; }
     .m {
       background: url(../images/tabs.png) repeat-x 0 -405px;
-<<<<<<< HEAD
-      z-index: 5; } }
-  .doctab.overview .m {
-    z-index: 6; }
-  .doctab.index .m a {
-    background: url(../images/tabs.png) no-repeat 1px 1px;
-    padding-left: 16px; padding-right: 12px; padding-bottom: 20px; }
-  .doctab.classes .m a {
-    background: url(../images/tabs.png) no-repeat 2px -20px;
-    padding-left: 16px; padding-right: 12px; }
-  .doctab.guides .m a {
-    background: url(../images/tabs.png) no-repeat 3px -55px;
-    padding-left: 16px; padding-right: 12px; }
-  .doctab.videos .m a {
-    background: url(../images/tabs.png) no-repeat 2px -38px;
-    padding-left: 16px; padding-right: 12px; }
-  .doctab.examples .m a {
-    background: url(../images/tabs.png) no-repeat 1px -93px;
-    padding-left: 16px; padding-right: 12px; }
-  .doctab.comments .m a {
-    background: url(../images/tabs.png) no-repeat 2px -72px;
-    padding-left: 16px; padding-right: 12px; }
-
-  .tab-overflow {
-=======
       z-index: 5;
 
       a {
 		color: #8b0e04 !important;
 	  }
-    } }
+     } }
 	.doctab.overview .m {
 		z-index: 6;
 		a.tabUrl {
@@ -204,8 +175,7 @@
 		padding-right: 16px;
 	}
 
-	#tabOverflow {
->>>>>>> fcc2764d
+	.tab-overflow {
     position: absolute;
     right: 5px;
     top: 8px;
