// Styles for loading screen
@import "variables";

#loading {
  position: absolute;
  top: 50%;
  width: 100%;
  margin-top: -70px;
  .title {
<<<<<<< HEAD
// Ti change--remove loading title
//    background: url(../images/loading-title.png) no-repeat;
    position: absolute;
    display: block;
    top: 0;
    left: 0px;
    width: 180px;
    height: 27px; }
=======
    font-family: $docs-heading-font;
    font-size: 2em;
    color: gray;
    text-align: center;
    white-space: nowrap;
    display: block; }
>>>>>>> 64040631
  .logo {
    background: url(../images/loading.gif) no-repeat center;
    display: block;
    height: 120px; } }<|MERGE_RESOLUTION|>--- conflicted
+++ resolved
@@ -7,23 +7,12 @@
   width: 100%;
   margin-top: -70px;
   .title {
-<<<<<<< HEAD
-// Ti change--remove loading title
-//    background: url(../images/loading-title.png) no-repeat;
-    position: absolute;
-    display: block;
-    top: 0;
-    left: 0px;
-    width: 180px;
-    height: 27px; }
-=======
     font-family: $docs-heading-font;
     font-size: 2em;
     color: gray;
     text-align: center;
     white-space: nowrap;
     display: block; }
->>>>>>> 64040631
   .logo {
     background: url(../images/loading.gif) no-repeat center;
     display: block;
